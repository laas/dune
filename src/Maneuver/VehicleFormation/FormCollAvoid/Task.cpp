//***************************************************************************
// Copyright 2007-2014 Universidade do Porto - Faculdade de Engenharia      *
// Laboratório de Sistemas e Tecnologia Subaquática (LSTS)                  *
//***************************************************************************
// This file is part of DUNE: Unified Navigation Environment.               *
//                                                                          *
// Commercial Licence Usage                                                 *
// Licencees holding valid commercial DUNE licences may use this file in    *
// accordance with the commercial licence agreement provided with the       *
// Software or, alternatively, in accordance with the terms contained in a  *
// written agreement between you and Universidade do Porto. For licensing   *
// terms, conditions, and further information contact lsts@fe.up.pt.        *
//                                                                          *
// European Union Public Licence - EUPL v.1.1 Usage                         *
// Alternatively, this file may be used under the terms of the EUPL,        *
// Version 1.1 only (the "Licence"), appearing in the file LICENCE.md       *
// included in the packaging of this file. You may not use this work        *
// except in compliance with the Licence. Unless required by applicable     *
// law or agreed to in writing, software distributed under the Licence is   *
// distributed on an "AS IS" basis, WITHOUT WARRANTIES OR CONDITIONS OF     *
// ANY KIND, either express or implied. See the Licence for the specific    *
// language governing permissions and limitations at                        *
// https://www.lsts.pt/dune/licence.                                        *
//***************************************************************************
// Author: Ricardo Bencatel                                                 *
//***************************************************************************

// ISO C++ 98 headers.
#include <cstring>
#include <string>
#include <cmath>
#include <vector>

// DUNE headers.
#include <DUNE/DUNE.hpp>
#include <DUNE/Simulation/UAV.hpp>
using DUNE::Simulation::UAVSimulation;

#define vel_lim 0.5

namespace Maneuver
{
  namespace VehicleFormation
  {
    namespace FormCollAvoid
    {
      using DUNE_NAMESPACES;

      //! Vector for System Mapping.
      typedef std::vector<uint32_t> Systems;

      //! Vector for Entity Mapping.
      typedef std::vector<uint32_t> Entities;

      struct Arguments
      {
        //! Command source
        std::vector<std::string> cmd_src;
        //! Source system alias
        std::string src_alias;
        //! Leader system name
        std::string leader_alias;
        //! Simulation and control frequencies
        double ctrl_frequency;
        //! Controller parameters
        double k_longitudinal;
        double k_lateral;
        double k_boundary;
        double k_leader;
        double k_deconfliction;
        double safe_dist;
        double deconfliction_offset;
        double acc_safety_marg;
        //! Control constraints
        double tas_max;
        double tas_min;
        double bank_lim;
        double alt_max;
        double alt_min;
        //! Formation configuration parameters
        unsigned int formation_frame;
        Matrix formation_pos;
        unsigned int uav_n;
        std::vector<std::string> formation_systems;
        //! Environmental parameters
        double flow_accel_max;
        //! UAV Model Parameters
        std::string sim_type; // Simulation type (3DOF, 4DOF_bank, 4DOF_alt, 5DOF, 6DOF_stabder, and 6DOF_geom)
        double c_speed;
        double c_bank;
        double c_alt;
        //! - Constraints
        double l_bank_rate;
        double l_accel_x;
        double l_vert_slope;
        // Initial state
        double default_alt;
        double default_speed;
        // Debug flag
        bool debug;
      };

      struct RelState
      {
        //! Identifier of the vehicle whose relative state is being reported.
        std::string s_id;
        //! Distance between vehicles.
        double dist;
        //! Relative position error norm.
        double err;
        //! Weight in the computation of the desired acceleration.
        double ctrl_imp;
        //! Inter-vehicle direction vector.
        double rel_dir_x;
        double rel_dir_y;
        double rel_dir_z;
        //! Relative position error in the fixed reference frame.
        double err_x;
        double err_y;
        double err_z;
        //! Relative position error in the inter-vehicle reference frame.
        double rf_err_x;
        double rf_err_y;
        double rf_err_z;
        //! Relative velocity error in the inter-vehicle reference frame.
        double rf_err_vx;
        double rf_err_vy;
        double rf_err_vz;
        //! Deviation from convergence (sliding surface value).
        double ss_x;
        double ss_y;
        double ss_z;
        //! Relative virtual error.
        //! (Component of the vehicle desired acceleration)
        double virt_err_x;
        double virt_err_y;
        double virt_err_z;

        // Default initialization
        RelState()
        {
          s_id = "";
          dist = 0;
          err = 0;
          ctrl_imp = 0;
          rel_dir_x = 0;
          rel_dir_y = 0;
          rel_dir_z = 0;
          err_x = 0;
          err_y = 0;
          err_z = 0;
          rf_err_x = 0;
          rf_err_y = 0;
          rf_err_z = 0;
          rf_err_vx = 0;
          rf_err_vy = 0;
          rf_err_vz = 0;
          ss_x = 0;
          ss_y = 0;
          ss_z = 0;
          virt_err_x = 0;
          virt_err_y = 0;
          virt_err_z = 0;
        }
      };

      class FormMonitor
      {
      public:
        //! Commanded acceleration computed by the formation controller.
        //! (Constrained by the vehicle operational limits)
        double ax_cmd;
        double ay_cmd;
        double az_cmd;
        //! Desired acceleration computed by the formation controller.
        double ax_des;
        double ay_des;
        double az_des;
        //! Formation combined virtual error.
        //! (Component of the vehicle desired acceleration)
        double virt_err_x;
        double virt_err_y;
        double virt_err_z;
        //! Formation combined sliding surface feedback.
        //! (Component of the vehicle desired acceleration)
        double surf_fdbk_x;
        double surf_fdbk_y;
        double surf_fdbk_z;
        //! Dynamics uncertainty compensation.
        //! (Component of the vehicle desired acceleration)
        double surf_unkn_x;
        double surf_unkn_y;
        double surf_unkn_z;
        //! Combined deviation from convergence.
        //! (Total sliding surface value)
        double ss_x;
        double ss_y;
        double ss_z;
        //! Inter-vehicle state data
        std::vector<RelState*> rel_state;

        FormMonitor()
        {
          ax_cmd = 0;
          ay_cmd = 0;
          az_cmd = 0;
          ax_des = 0;
          ay_des = 0;
          az_des = 0;
          virt_err_x = 0;
          virt_err_y = 0;
          virt_err_z = 0;
          surf_fdbk_x = 0;
          surf_fdbk_y = 0;
          surf_fdbk_z = 0;
          surf_unkn_x = 0;
          surf_unkn_y = 0;
          surf_unkn_z = 0;
          ss_x = 0;
          ss_y = 0;
          ss_z = 0;
        }
      };

      struct Task: public DUNE::Tasks::Periodic
      {
        //! Task arguments.
        Arguments m_args;

        //! Simulated vehicles' models
        std::vector<UAVSimulation*> m_models;
        //! Leader vehicle model
        UAVSimulation* m_model;
        //! Vehicle's referential position (Latitude, Longitude, and height).
        double m_llh_ref_pos[3];
        //! Leader's simulated position (X,Y,Z,phi,theta,psi).
        Matrix m_position;
        //! Leader's simulated velocity (u,v,w,p,q,r).
        Matrix m_velocity;
        //! Leader's estimated state
        IMC::EstimatedState m_estate_leader;
        //! Simulation and control time variables
        double m_clock_diff;
        double m_last_ctrl_update;
        Matrix m_last_state_estim;
        Matrix m_last_simctrl_update;
        //! Last time debug information was shown
        double m_last_time_debug;
        double m_last_time_trace;
        double m_last_time_spew;

        //! System state variables
        Matrix m_uav_state;
        Matrix m_uav_accel;
        double m_airspeed;

        //! Environment variables
        Matrix m_wind;
        Math::MovingAverage<fp64_t>* m_wind_avg_x;
        Math::MovingAverage<fp64_t>* m_wind_avg_y;
        Math::MovingAverage<fp64_t>* m_wind_avg_z;
        double m_g;

        //! System command variables
        Matrix m_uav_ctrl;

        //! Vehicle commands
        IMC::DesiredRoll m_bank_cmd;
        IMC::DesiredSpeed m_airspeed_cmd;
        //IMC::DesiredZ m_altitude_cmd;
        //! Leader commanded true airspeed
        double m_tas_cmd_leader;
        //! Leader commanded altitude
        double m_alt_cmd_leader;
        //! Command limits
        double m_bank_lim;

        //! Number of team vehicles
        unsigned int m_uav_n;
        unsigned int m_uav_ind;
        Systems m_uav_id;

        //! Process logic control variables
        bool m_ctrl_active;
        bool m_team_plan_init;
        bool m_team_leader_init;
        bool m_team_state_init;
        bool m_valid_airspeed;

        //! Simulation process frequency
        double m_frequency;

        //! Leader initial state
        IMC::LeaderState m_init_leader;
        bool m_init_leader_set;

        // Debug variables
        bool m_debug;
        FormMonitor* m_form_monitor;
        //std::vector<RelState*> m_rel_state;

        //! List of systems allowed to define a command.
        std::map<uint32_t, Systems> m_filtered_sys;
        //! List of entities allowed to define a command.
        std::map<uint32_t, Entities> m_filtered_ent;
        // System alias id
        uint32_t m_alias_id;
        // Leader system id
        uint32_t m_leader_id;

        Task(const std::string& name, Tasks::Context& ctx):
          DUNE::Tasks::Periodic(name, ctx),
          //m_models(NULL),
          //m_model(NULL),
          m_position(6, 1, 0.0),
          m_velocity(6, 1, 0.0),
          m_clock_diff(0.0),
          m_last_time_debug(std::min(-1.0, Clock::get())),
          m_last_time_trace(std::min(-1.0, Clock::get())),
          m_last_time_spew(std::min(-1.0, Clock::get())),
          m_uav_state(12, 1, 0.0),
          m_uav_accel(3, 1, 0.0),
          m_airspeed(0.0),
          m_wind(3, 1, 0.0),
          m_g(Math::c_gravity),
          m_uav_n(1),
          m_ctrl_active(false),
          m_team_plan_init(false),
          m_team_leader_init(false),
          m_team_state_init(false),
          m_valid_airspeed(false),
          m_frequency(0.0),
          m_debug(false),
          m_alias_id(UINT_MAX),
          m_leader_id(UINT_MAX)
        {
          // Definition of configuration parameters.
          paramActive(Tasks::Parameter::SCOPE_PLAN,
                      Tasks::Parameter::VISIBILITY_USER);

          param("Commands source", m_args.cmd_src)
          .defaultValue("")
          .description("List of <Command>:<System>+<System>:<Entity>+<Entity> that define the source systems and entities allowed to pass a specific command.");

          param("Source Alias", m_args.src_alias)
          .defaultValue("")
          .description("Emulated system id.");

          param("Leader Name", m_args.leader_alias)
          .defaultValue("form-leader-01")
          .description("Leader system name.");

          param("Predicted Control Frequency", m_args.ctrl_frequency)
          .defaultValue("20.0")
          .description("Frequency at which simulated vehicles control is executed");

          param("Formation Longitudinal Gain", m_args.k_longitudinal)
          .defaultValue("0.5")
          .description("Trajectory gain over the vehicle longitudinal direction");

          param("Formation Lateral Gain", m_args.k_lateral)
          .defaultValue("0.8")
          .description("Trajectory gain over the vehicle lateral direction");

          param("Formation Boundary Layer", m_args.k_boundary)
          .defaultValue("0.6")
          .description("Control sliding surface boundary layer thickness");

          param("Flow Switching Gain", m_args.flow_accel_max)
          .defaultValue("0.0")
          .units(Units::MeterPerSquareSecond)
          .description("Maximum fluid flow acceleration at aircraft location. Switching gain for the worst case scenario.");

          param("Formation Leader Gain", m_args.k_leader)
          .defaultValue("2.5")
          .description("Leader control importance gain (relative to the sum of every other formation vehicle)");

          param("Formation Deconfliction Gain", m_args.k_deconfliction)
          .defaultValue("5.0")
          .description("Individual vehicle importance gain (relative to the leader)");

          param("Safety Distance", m_args.safe_dist)
          .defaultValue("12.0")
          .description("Aircraft Safety Distance");

          param("Deconfliction Offset", m_args.deconfliction_offset)
          .defaultValue("7.0")
          .description("Aircraft Deconfliction Distance Offset");

          param("Acceleration Safety Margin", m_args.acc_safety_marg)
          .defaultValue("0.3")
          .description("Acceleration safety margin");

          param("Maximum Airspeed", m_args.tas_max)
          .defaultValue("22.0")
          .description("Aircraft maximum airspeed");

          param("Minimum Airspeed", m_args.tas_min)
          .defaultValue("18.0")
          .description("Aircraft minimum airspeed");

          param("Maximum Altitude", m_args.alt_max)
          .defaultValue("600.0")
          .description("Maximum altitude constraint");

          param("Minimum Altitude", m_args.alt_min)
          .defaultValue("150.0")
          .description("Minimum altitude constraint");

          param("Bank Limit", m_args.bank_lim)
          .defaultValue("30.0")
          .description("Aircraft Bank Limit");

          param("Formation Reference Frame", m_args.formation_frame)
          .defaultValue("0")
          .description("Formation Reference Frame (0 - Earth; 1 - Path (no curvature); 2 - Path (with curvature)");

          param("Formation Positions", m_args.formation_pos)
          .defaultValue("0.0, 0.0, 0.0")
          .description("Formation positions matrix");

          param("UAV Number", m_args.uav_n)
          .defaultValue("1")
          .description("UAV Number");

          param("Vehicle List", m_args.formation_systems)
          .defaultValue("")
          .description("System ID list of the formation vehicles.");

          param("Simulation type", m_args.sim_type)
          .defaultValue("4DOF_bank")
          .description("Simulation type (DOF)");

          param("Speed Time Constant", m_args.c_speed)
          .defaultValue("1.0")
          .units(Units::Hertz)
          .description("Speed controller first order time constant. Inverse of the speed rate gain to simulate speed dynamics");

          param("Bank Time Constant", m_args.c_bank)
          .defaultValue("1.0")
          .units(Units::Hertz)
          .description("Bank controller first order time constant. Inverse of the bank rate gain to simulate bank dynamics");

          param("Altitude Time Constant", m_args.c_alt)
          .defaultValue("1.0")
          .units(Units::Hertz)
          .description("Altitude controller first order time constant. Inverse of the vertical rate gain to simulate altitude dynamics");

          param("Bank Rate Limit", m_args.l_bank_rate)
          .defaultValue("0.0")
          .units(Units::DegreePerSecond)
          .description("Bank rate limit to simulate bank dynamics");

          param("Longitudinal Acceleration Limit", m_args.l_accel_x)
          .defaultValue("0.1")
          .units(Units::MeterPerSquareSecond)
          .description("Vehicle longitudinal acceleration limit");

          param("Vertical Slope Limit", m_args.l_vert_slope)
          .defaultValue("0.0")
          .units(Units::None)
          .description("Vertical slope limit to simulate altitude dynamics");

          param("Default Altitude", m_args.default_alt)
          .defaultValue("147.3")
          .description("Initial state WGS-84 geoid altitude");

          param("Default Speed", m_args.default_speed)
          .defaultValue("18.0")
          .description("Initial state airspeed");

          param("Debug", m_args.debug)
          .defaultValue("false")
          .description("Controller in debug mode");

          // Message binding
          //bind<IMC::LeaderState>(this);
          bind<IMC::PlanControl>(this);
          bind<IMC::IndicatedSpeed>(this);
          bind<IMC::EstimatedStreamVelocity>(this);
          bind<IMC::Acceleration>(this);
          bind<IMC::DesiredRoll>(this);
          bind<IMC::DesiredSpeed>(this);
          bind<IMC::DesiredZ>(this);
          bind<IMC::EstimatedState>(this);
        }

        void
        onEntityResolution(void)
        {
          //! Initializing wind sliding average
          m_wind_avg_x = new Math::MovingAverage<fp64_t>(300);
          m_wind_avg_y = new Math::MovingAverage<fp64_t>(300);
          m_wind_avg_z = new Math::MovingAverage<fp64_t>(300);


          //! Process the systems and entities allowed to define a command.
          uint32_t i_cmd;
          uint32_t i_cmd_final;
          uint32_t i_src;
          uint32_t i_src_ini;
          m_filtered_sys.clear();
          m_filtered_ent.clear();
          for (unsigned int i = 0; i < m_args.cmd_src.size(); ++i)
          {
            std::vector<std::string> parts;
            String::split(m_args.cmd_src[i], ":", parts);
            if (parts.size() < 1)
              continue;

            if (parts[0].compare("DesiredRoll") == 0)
              i_cmd = 0;
            else if (parts[0].compare("DesiredSpeed") == 0)
              i_cmd = 1;
            else if (parts[0].compare("DesiredZ") == 0)
              i_cmd = 2;
            else if (parts[0].compare("DesiredPitch") == 0)
              i_cmd = 3;
            else
              i_cmd = 4;

            // Split systems and entities.
            std::vector<std::string> systems;
            String::split(parts[1], "+", systems);
            std::vector<std::string> entities;
            String::split(parts[2], "+", entities);
            if (systems.size() == 0)
              systems.resize(1);
            if (entities.size() == 0)
              entities.resize(1);

            // Assign filtered systems and entities to the selected commands
            if (i_cmd == 4)
            {
              i_cmd = 0;
              i_cmd_final = 3;
            }
            else
              i_cmd_final = i_cmd;
            for (; i_cmd <= i_cmd_final; i_cmd++)
            {
              i_src_ini = m_filtered_sys[i_cmd].size();
              m_filtered_sys[i_cmd].resize(i_src_ini+systems.size()*entities.size());
              m_filtered_ent[i_cmd].resize(i_src_ini+systems.size()*entities.size());

              // Resolve systems id.
              for (unsigned j = 0; j < systems.size(); j++)
              {
                // Resolve entities id.
                for (unsigned k = 0; k < entities.size(); k++)
                {
                  i_src = (j+1)*(k+1)-1;
                  // Resolve systems.
                  if (systems[j].empty())
                  {
                    m_filtered_sys[i_cmd][i_src_ini+i_src] = UINT_MAX;
                    debug("Commands filtering - Filter source system undefined");
                  }
                  else
                  {
                    try
                    {
                      m_filtered_sys[i_cmd][i_src_ini+i_src] = resolveSystemName(systems[j]);
                      debug("Commands filtering - System '%s' with ID: %d",
                          systems[j].c_str(), resolveSystemName(systems[j]));
                    }
                    catch (...)
                    {
                      debug("Commands filtering - No system found with designation '%s'.", parts[1].c_str());
                      m_filtered_sys[i_cmd][i_src_ini+i_src] = UINT_MAX;
                    }
                  }
                  // Resolve entities.
                  if (entities[j].empty())
                  {
                    m_filtered_ent[i_cmd][i_src_ini+i_src] = UINT_MAX;
                    debug("Commands filtering - Filter entity system undefined");
                  }
                  else
                  {
                    try
                    {
                      m_filtered_ent[i_cmd][i_src_ini+i_src] = resolveEntity(entities[k]);
                      debug("Commands filtering - Entity '%s' with ID: %d",
                          entities[k].c_str(), resolveEntity(entities[k]));
                    }
                    catch (...)
                    {
                      debug("Commands filtering - No entity found with designation '%s'.", parts[2].c_str());
                      m_filtered_ent[i_cmd][i_src_ini+i_src] = UINT_MAX;
                    }
                  }
                }
              }
            }
          }
        }

        void
        onResourceAcquisition(void)
        {
          m_llh_ref_pos[0] = 0.0;
          m_llh_ref_pos[1] = 0.0;
          m_llh_ref_pos[2] = 0.0;

          //! Airspeed value initialization
          m_airspeed = m_args.default_speed;
          m_airspeed_cmd.value = m_airspeed;
          //m_altitude_cmd.value = m_args.default_alt;
          //! Leader commanded true airspeed
          m_tas_cmd_leader = m_airspeed;
          //! Leader commanded altitude
          m_alt_cmd_leader = m_args.default_alt;

          m_frequency = this->getFrequency();

          //! Initialize the formation monitor message
          if (m_debug)
          {
            m_form_monitor = new FormMonitor;
            RelState* rel_state;
            for (unsigned int ind_uav = 0; ind_uav < m_uav_n; ++ind_uav)
            {
              rel_state = new RelState();
              m_form_monitor->rel_state.push_back(rel_state);
            }
          }

          //! Start the control time
          m_last_ctrl_update = Clock::get();

          spew("Resource acquisition end");
        }

        void
        onResourceRelease(void)
        {
//          for (unsigned int ind_uav = 0; ind_uav < m_uav_n; ++ind_uav)
//            Memory::clear(m_form_monitor->rel_state[ind_uav]);
//          Memory::clear(m_form_monitor);
        }

        void
        onUpdateParameters(void)
        {
          //! Initial parameters checking
          checkParameters();
          debug("Number of UAVs -> %d", m_uav_n);

          // Process formation vehicle list
          if (m_args.formation_systems.empty())
          {
            stop();
            throw std::runtime_error("Formation vehicle list is empty!");
          }
          m_uav_id.clear();
          for (unsigned int uav_ind = 0; uav_ind < m_args.formation_systems.size(); ++uav_ind)
          {
            m_uav_id.push_back(resolveSystemName(m_args.formation_systems[uav_ind]));
            // Set the current UAV index according to the group definition
            if (m_uav_id[uav_ind] == this->getSystemId())
              m_uav_ind = uav_ind;
          }
          // ToDo - Update the function "checkParameters" to check also the list against m_uav_n
          debug("Current UAV -> %d", m_uav_ind);

          //! Parameters treatment
          m_bank_lim = Angles::radians(m_args.bank_lim);

          //! Initialize the leader vehicle model
          //! Model initialization
          debug("Formation leader model initialization");
          //! - State  and control parameters initialization
          m_model = new DUNE::Simulation::UAVSimulation(m_position, m_velocity, m_args.c_bank, m_args.c_speed);
          //! - Commands initialization
          m_model->command(0, m_tas_cmd_leader, -m_alt_cmd_leader);
          //! - Limits definition
          if (m_args.l_bank_rate > 0)
            m_model->setBankRateLim(DUNE::Math::Angles::radians(m_args.l_bank_rate));
          if (m_args.l_accel_x > 0)
            m_model->setAccelLim(m_args.l_accel_x);
          //! - Simulation type
          m_model->m_sim_type = m_args.sim_type;

          //! Initialize the team vehicles' models
          debug("Vehicles state and command vectors initialization");
          //! Initialize vehicles state
          m_uav_state = DUNE::Math::Matrix(12, m_uav_n+1, 0.0);
          //! Initialize vehicles commands
          m_uav_ctrl = DUNE::Math::Matrix(3, m_uav_n, 0.0);
          //! Start the team vehicles simulation and control time
          m_last_state_estim = Matrix(m_uav_n + 1, 1, 0.0);
          m_last_simctrl_update = Matrix(m_uav_n, 1, -1);
          //! Initialize the simulated vehicles models
          debug("Simulated vehicles models initialization");
          UAVSimulation* model;
          for (unsigned int ind_uav = 0; ind_uav < m_uav_n; ++ind_uav)
          {
            //! - State  and control parameters initialization
            model = new DUNE::Simulation::UAVSimulation(
                m_args.formation_pos.get(0, 2, ind_uav, ind_uav).vertCat(m_position.get(3, 5, 0, 0)),
                m_velocity, m_args.c_bank, m_args.c_speed);
            //! - Simulation type
            model->m_sim_type = m_args.sim_type;
            //! - Commands initialization
            model->command(0, m_tas_cmd_leader, -m_alt_cmd_leader);
            //! - Limits definition
            if (m_args.l_bank_rate > 0)
              model->setBankRateLim(DUNE::Math::Angles::radians(m_args.l_bank_rate));
            if (m_args.l_accel_x > 0)
              model->setAccelLim(m_args.l_accel_x);
            //! Add model to the models vector
            m_models.push_back(model);
            debug("Simulated vehicle model initialized for vehicle %d.", ind_uav);
          }

          //! Set source system alias
          if (!m_args.src_alias.empty())
          {
            // Resolve systems.
            try
            {
              m_alias_id = resolveSystemName(m_args.src_alias);
            }
            catch (...)
            {
              war("Source system alias - No system found with designation '%s'.",
                  m_args.src_alias.c_str());
              m_alias_id = UINT_MAX;
            }
          }
          else
            m_alias_id = UINT_MAX;

          //! Set leader system id
          if (!m_args.leader_alias.empty())
          {
            // Resolve systems.
            try
            {
              m_leader_id = resolveSystemName(m_args.leader_alias);
            }
            catch (...)
            {
              err("Leader system name - No system found with designation '%s'.", m_args.leader_alias.c_str());
            }
          }
          else
            err("Leader system name - No system found with designation '%s'.", m_args.leader_alias.c_str());

          // Debug flag - for control performance monitoring
          m_debug = m_args.debug;
        }

        void
        consume(const IMC::LeaderState* msg)
        {
          // Set leader state
          if (msg->op == IMC::LeaderState::OP_SET)
          {
            // Check if the system is the intended destination of the state
            if (msg->getDestination() != ((m_alias_id != UINT_MAX) ? m_alias_id : getSystemId()))
            {
              trace("LeaderState message rejected!");
              trace("Destination system: %s.", resolveSystemId(msg->getDestination()));
              return;
            }

            debug("LeaderState received!");
            setLeaderState(msg);

            /*
              // Save message to cache.
              IMC::CacheControl cop;
              cop.op = IMC::CacheControl::COP_STORE;
              cop.message.set(*msg);
                if (m_alias_id != UINT_MAX)
                  cop.setSource(m_alias_id);
              dispatch(cop);
             */
          }
        }

        void
        consume(const IMC::PlanControl* msg)
        {
          //! Check if it is a plan execution request
          if (msg->type != IMC::PlanControl::PC_REQUEST)
            return;

          //! Check if the vehicle is the intended destination of the plan
          if (msg->getDestination() != getSystemId())
          {
            trace("PlanControl message rejected!");
            trace("Destination system: %s.", resolveSystemId(msg->getDestination()));
            return;
          }

          //! Check if the vehicle is itself the source of the plan
          // ToDo - For final implementation this blocking should be removed
          if (msg->getSource() == getSystemId())
          {
            trace("PlanControl message rejected!");
            trace("Source is the system itself.");
            return;
          }

          /*
            //! Check if the PlanControl messages is for formation flight
            if (msg->plan_id.compare(m_args.plan) == 0)
            {
              trace("PlanControl message rejected!");
              trace("Plan ID (%s) does not match the parameters plan (%s).",
                  msg->plan_id.c_str(), m_args.plan.c_str());
              return;
            }
           */

          //! Reset virtual leader state, if the PlanControl action is "Start"
          // ToDo - Use global team position to set the leader initial state
          if (msg->op == IMC::PlanControl::PC_START)
          {
            trace("Reseting the leader state.");
            m_init_leader.op      = IMC::LeaderState::OP_SET;
            m_init_leader.lat     = m_llh_ref_pos[0];
            m_init_leader.lon     = m_llh_ref_pos[1];
            m_init_leader.height  = m_llh_ref_pos[2];
            m_init_leader.x       = m_uav_state(0, m_uav_ind+1);
            m_init_leader.y       = m_uav_state(1, m_uav_ind+1);
            m_init_leader.z       = m_uav_state(2, m_uav_ind+1);
            m_init_leader.vx      = m_uav_state(3, m_uav_ind+1);
            m_init_leader.vy      = m_uav_state(4, m_uav_ind+1);
            m_init_leader.vz      = 0;
            m_init_leader.phi     = trimValue(m_uav_state(6, m_uav_ind+1), -m_bank_lim, m_bank_lim);
            m_init_leader.theta   = 0;
            m_init_leader.psi     = m_uav_state(8, m_uav_ind+1);
            m_init_leader.p       = 0;
            m_init_leader.q       = 0;
            m_init_leader.r       = m_uav_state(11, m_uav_ind+1);
            m_init_leader.svx     = m_wind(0);
            m_init_leader.svy     = m_wind(1);
            m_init_leader.svz     = 0;
            m_init_leader.setTimeStamp();
            setLeaderState(&m_init_leader);

            // ToDo - For final implementation, the activation of plans
            // should come from a formation synchronous message
            // if (!isActive())
            //  requestActivation();
          }
          // else if (msg->op == IMC::PlanControl::PC_STOP && isActive())
          //  requestDeactivation();

          /*
            //! Initiate the leader vehicle plan
            IMC::PlanControl p_control;
            p_control.plan_id = m_args.plan;
            p_control.op = IMC::PlanControl::PC_START;
            p_control.type = IMC::PlanControl::PC_REQUEST;
            p_control.flags = IMC::PlanControl::FLG_IGNORE_ERRORS;
                if (m_alias_id != UINT_MAX)
                  p_control.setSource(m_alias_id);
            dispatch(p_control);
           */

          //! Flag virtual leader state arrival
          m_team_plan_init = true;
        }

        void
        consume(const IMC::IndicatedSpeed* msg)
        {
          if (msg->getSource() != getSystemId())
            return;

          //! Get current vehicle airspeed
          m_airspeed = msg->value;
          if (!m_valid_airspeed)
          {
            m_valid_airspeed = true;
            trace("Valid airspeed received.");
            m_uav_ctrl(1, m_uav_ind) = m_airspeed;
          }
        }

        void
        consume(const IMC::EstimatedStreamVelocity* msg)
        {
          m_wind_avg_x->update(msg->x);
          m_wind_avg_y->update(msg->y);
          m_wind_avg_z->update(msg->z);

          double t_wind[3] = {m_wind_avg_x->mean(), m_wind_avg_y->mean(), m_wind_avg_z->mean()};
          m_wind = Matrix(t_wind, 3, 1);
          // ToDo - Send estimated wind to the global formation management thread
        }

        /*
        void
        consume(const IMC::SimulatedState* msg)
        {
          // ToDo - Used formation leader name from configuration parameters or a formation definition message
          if (msg->getSource() != resolveSystemName("form-leader-01"))
            return;

            //! Receive the leader simulated state from a parallel DUNE instance

            //! Get simulated state time stamp
            m_last_state_estim(0) = msg->getTimeStamp();

            // Body to ground rotation matrix
            double euler_ang[3] = {msg->phi, msg->theta, msg->psi};
            Matrix md_rot_body2ground = Matrix(euler_ang, 3, 1).toDCM();

            // Ground velocity vector computation
            double vt_body_vel[3] = {msg->u, msg->v, msg->w};
            Matrix vd_vel = md_rot_body2ground*Matrix(vt_body_vel, 3, 1);


            //! Update leader state variables
            double t_leader[12] = {msg->x,       msg->y,       msg->z,
                vd_vel(0),    vd_vel(1),    vd_vel(2),
                euler_ang[0], euler_ang[1], euler_ang[2],
                msg->p,       msg->q,       msg->r};
            //! Adjust leader offset position from its reference
            //! frame to the real vehicle reference frame
            positionReframing(m_llh_ref_pos[0], m_llh_ref_pos[1], m_llh_ref_pos[2],
                msg->lat, msg->lon, msg->height, &t_leader[0], &t_leader[1], &t_leader[2]);
            //! Update formation leader state vectors
            m_uav_state.set(0, 11, 0, 0, Matrix(t_leader, 12, 1));
            m_model->setPosition(m_uav_state.get(0, 2, 0, 0).vertCat(m_uav_state.get(6, 8, 0, 0)));
            m_model->setVelocity(m_uav_state.get(3, 5, 0, 0).vertCat(m_uav_state.get(9, 11, 0, 0)));

            //! Update leader commands
            Matrix vd_vel2wind = m_uav_state.get(3, 5, 0, 0) - m_wind;
            m_model->command(m_uav_state(6, 0), vd_vel2wind.norm_2(), m_uav_state(2, 0));

            //! Flag virtual leader state arrival
            m_team_leader_init = true;
            if (!isActive() && m_uav_n == 1)
              requestActivation();
        }
        */

        void
        consume(const IMC::Acceleration* msg)
        {
          double mt_uav_accel[12] = {msg->x, msg->y, msg->z};
          if (msg->getSource() == getSystemId())
          {
            //! Get current vehicle acceleration state
            m_uav_accel.set(0, 2, m_uav_ind+1, m_uav_ind+1, Matrix(mt_uav_accel, 3, 1));
          }
          else // ToDo - Check that the acceleration state is from a team member
          {
            //! ToDo - Get team vehicles acceleration state
            // m_uav_state.set(0, 11, m_uav_ind+1, m_uav_ind+1, Matrix(vt_uav_state, 12, 1));
          }
        }

        void
        consume(const IMC::DesiredRoll* msg)
        {
          //! Get leader vehicle commanded roll
          if (!isActive())
          {
            //trace("Bank command rejected.");
            //trace("Formation controller is not active.");
            return;
          }

          // Filter command by systems and entities.
          bool matched = true;
          if (m_filtered_sys[0].size() > 0)
          {
            matched = false;
            std::vector<uint32_t>::iterator itr_sys = m_filtered_sys[0].begin();
            std::vector<uint32_t>::iterator itr_ent = m_filtered_ent[0].begin();
            for (; itr_sys != m_filtered_sys[0].end(); ++itr_sys)
            {
              if ((*itr_sys == msg->getSource() || *itr_sys == UINT_MAX) &&
                  (*itr_ent == msg->getSourceEntity() || *itr_ent == UINT_MAX))
                matched = true;
              ++itr_ent;
            }
          }
          // This system and entity are not listed to be passed.
          if (!matched)
          {
            trace("Bank command rejected.");
            trace("DesiredRoll received from system '%s' and entity '%s'.",
                resolveSystemId(msg->getSource()),
                resolveEntity(msg->getSourceEntity()).c_str());
            return;
          }

          m_model->commandBank(trimValue(msg->value, -m_bank_lim, m_bank_lim));

          // ========= Debug ===========
          spew("Bank command received (%1.2fº)", DUNE::Math::Angles::degrees(msg->value));
          spew("DesiredRoll received from system '%s' and entity '%s'.",
              resolveSystemId(msg->getSource()),
              resolveEntity(msg->getSourceEntity()).c_str());
        }

        void
        consume(const IMC::DesiredSpeed* msg)
        {
          //! Get leader vehicle commanded airspeed
          if (!isActive())
          {
            //trace("Speed command rejected.");
            //trace("Leader simulation not active.");
            return;
          }

          // Filter command by systems and entities.
          bool matched = true;
          if (m_filtered_sys[1].size() > 0)
          {
            matched = false;
            std::vector<uint32_t>::iterator itr_sys = m_filtered_sys[1].begin();
            std::vector<uint32_t>::iterator itr_ent = m_filtered_ent[1].begin();
            for (; itr_sys != m_filtered_sys[1].end(); ++itr_sys)
            {
              if ((*itr_sys == msg->getSource() || *itr_sys == UINT_MAX) &&
                  (*itr_ent == msg->getSourceEntity() || *itr_ent == UINT_MAX))
                matched = true;
              ++itr_ent;
            }
          }
          // This system and entity are not listed to be passed.
          if (!matched)
          {
            trace("Speed command rejected.");
            trace("DesiredSpeed received from system '%s' and entity '%s'.",
                resolveSystemId(msg->getSource()),
                resolveEntity(msg->getSourceEntity()).c_str());
            return;
          }

          m_tas_cmd_leader = trimValue(msg->value, m_args.tas_min,  m_args.tas_max);
          m_model->commandAirspeed(m_tas_cmd_leader);

          // ========= Debug ===========
          spew("Speed command received (%1.2fm/s), assumed (%1.2fm/s)", msg->value, m_tas_cmd_leader);
          spew("DesiredSpeed received from system '%s' and entity '%s'.",
              resolveSystemId(msg->getSource()),
              resolveEntity(msg->getSourceEntity()).c_str());
        }

        void
        consume(const IMC::DesiredZ* msg)
        {
          //! Check if system is active
          if (!isActive())
          {
            //trace("Altitude command rejected.");
            //trace("Leader simulation not active.");
            return;
          }

          // Filter command by systems and entities.
          bool matched = true;
          if (m_filtered_sys[2].size() > 0)
          {
            matched = false;
            std::vector<uint32_t>::iterator itr_sys = m_filtered_sys[2].begin();
            std::vector<uint32_t>::iterator itr_ent = m_filtered_ent[2].begin();
            for (; itr_sys != m_filtered_sys[2].end(); ++itr_sys)
            {
              if ((*itr_sys == msg->getSource() || *itr_sys == UINT_MAX) &&
                  (*itr_ent == msg->getSourceEntity() || *itr_ent == UINT_MAX))
                matched = true;
              ++itr_ent;
            }
          }
          // This system and entity are not listed to be passed.
          if (!matched)
          {
            trace("Altitude command rejected.");
            trace("DesiredZ received from system '%s' and entity '%s'.",
                resolveSystemId(msg->getSource()),
                resolveEntity(msg->getSourceEntity()).c_str());
            return;
          }

          if (msg->z_units == IMC::Z_ALTITUDE)
            m_alt_cmd_leader = msg->value+m_llh_ref_pos[2];
          else if (msg->z_units == IMC::Z_HEIGHT)
            m_alt_cmd_leader = msg->value;
          else if (msg->z_units == IMC::Z_DEPTH)
            m_alt_cmd_leader = -msg->value;
          else
            m_alt_cmd_leader = m_args.alt_min+m_llh_ref_pos[2];
          m_model->commandAlt(trimValue(m_alt_cmd_leader,
                                        m_args.alt_min+m_llh_ref_pos[2],
                                        m_args.alt_max+m_llh_ref_pos[2]));

          // ========= Debug ===========
          spew("Altitude command received (%1.2fm), assumed (%1.2fm)", msg->value, m_alt_cmd_leader);
          spew("DesiredZ received from system '%s' and entity '%s'.",
              resolveSystemId(msg->getSource()),
              resolveEntity(msg->getSourceEntity()).c_str());
        }

        void
        consume(const IMC::EstimatedState* msg)
        {
          //! Declaration
          Matrix vd_cmd = Matrix(3, 1);
          IMC::PathControlState path_ctrl_state;

          // for debug
          //debug("EstimatedState received from vehicle %s", resolveSystemId(msg->getSource()));
          //debug("On Vehicle %s", resolveSystemId(getSystemId()));
          if (msg->getSource() == getSystemId())
          {
            //===========================================
            //! Vehicle own updated state
            //===========================================
            m_llh_ref_pos[0] = msg->lat;
            m_llh_ref_pos[1] = msg->lon;
            m_llh_ref_pos[2] = msg->height;
            double vt_uav_state[12] = {msg->x,   msg->y,     msg->z,
                msg->vx,  msg->vy,    msg->vz,
                msg->phi, msg->theta, msg->psi,
                msg->p,   msg->q,     msg->r};
            m_uav_state.set(0, 11, m_uav_ind+1, m_uav_ind+1, Matrix(vt_uav_state, 12, 1));
            // ToDo - Check the difference between the vehicle real and simulated state

            //! - Update own vehicle simulation model
            m_models[m_uav_ind]->setPosition(m_uav_state.get(0, 2, m_uav_ind+1, m_uav_ind+1).
                               vertCat(m_uav_state.get(6, 8, m_uav_ind+1, m_uav_ind+1)));
            m_models[m_uav_ind]->setVelocity(m_uav_state.get(3, 5, m_uav_ind+1, m_uav_ind+1).
                               vertCat(m_uav_state.get(9, 11, m_uav_ind+1, m_uav_ind+1)));

            //! Update the time control variables
            m_clock_diff = msg->getTimeStamp() - Clock::get();
            m_last_state_estim(m_uav_ind+1) = msg->getTimeStamp();

            if (!m_ctrl_active)
            {
              checkActivCtrlCond();
              if (!m_ctrl_active)
                return;
            }

            //===========================================
            //! Team prediction update
            //===========================================

            /*
              double vt_uav_state_own3[6] = {m_uav_state(0, m_uav_ind+1), m_uav_state(1, m_uav_ind+1), m_uav_state(2, m_uav_ind+1),
              m_uav_state(3, m_uav_ind+1), m_uav_state(4, m_uav_ind+1), m_uav_state(5, m_uav_ind+1)};
             */

            //! Update team simulated state for standard time periods
            teamPeriodicUpdate(msg->getTimeStamp());
            teamUnevenUpdate(msg->getTimeStamp());

            //===========================================
            //! Control computation
            //===========================================

            /*
              double vt_uav_state_own2[6] = {m_uav_state(0, m_uav_ind+1), m_uav_state(1, m_uav_ind+1), m_uav_state(2, m_uav_ind+1),
                  m_uav_state(3, m_uav_ind+1), m_uav_state(4, m_uav_ind+1), m_uav_state(5, m_uav_ind+1)};
             */

            vd_cmd.set(0, 2, 0, 0, m_uav_ctrl.get(0, 2, m_uav_ind, m_uav_ind));
            formationControl(m_uav_state, m_uav_accel, m_uav_ind,
                msg->getTimeStamp() - m_last_ctrl_update, &vd_cmd, m_debug, m_form_monitor);
            m_uav_ctrl.set(0, 2, m_uav_ind, m_uav_ind, vd_cmd.get(0, 2, 0, 0));

            if (m_debug)
            {
              // Set PathControlState
              path_ctrl_state.end_lat = msg->lat;
              path_ctrl_state.end_lon = msg->lon;
              WGS84::displace(m_uav_state(0, 0), m_uav_state(1, 0),
                  &(path_ctrl_state.end_lat), &(path_ctrl_state.end_lon));
              dispatch(path_ctrl_state);

              //! Update the monitoring message
              IMC::FormationMonitor form_monit;

              form_monit.ax_cmd = m_form_monitor->ax_cmd;
              form_monit.ay_cmd = m_form_monitor->ax_cmd;
              //form_monit.az_cmd = m_form_monitor->ax_cmd;
              form_monit.ax_des = m_form_monitor->ax_des;
              form_monit.ay_des = m_form_monitor->ax_des;
              //form_monit.az_des = m_form_monitor->ax_des;
              form_monit.virt_err_x = m_form_monitor->virt_err_x;
              form_monit.virt_err_y = m_form_monitor->virt_err_y;
              //form_monit.virterr_z = m_form_monitor->virt_err_z;
              form_monit.surf_fdbk_x = m_form_monitor->surf_fdbk_x;
              form_monit.surf_fdbk_y = m_form_monitor->surf_fdbk_y;
              //form_monit.surf_fdbk_z = m_form_monitor->surf_fdbk_z;
              form_monit.surf_unkn_x = m_form_monitor->surf_unkn_x;
              form_monit.surf_unkn_y = m_form_monitor->surf_unkn_y;
              //form_monit.surf_unkn_z = m_form_monitor->surf_unkn_z;
              form_monit.ss_x = m_form_monitor->ss_x;
              form_monit.ss_y = m_form_monitor->ss_y;
              //form_monit.ss_z = m_form_monitor->ss_z;

              form_monit.rel_state.clear();
              IMC::RelativeState relative_state;
              RelState rel_state;

              // Iterate point list
              for (unsigned int ind_uav = 0; ind_uav <= m_uav_n; ind_uav++)
              {
                if (m_uav_ind == ind_uav)
                  continue;

                rel_state = *(m_form_monitor->rel_state[ind_uav]);

                //! Identifier of the vehicle whose relative state is being reported.
                relative_state.s_id = rel_state.s_id;
                //! Distance between vehicles.
                relative_state.dist = rel_state.dist;
                //! Relative position error norm.
                relative_state.err = rel_state.err;
                //! Weight in the computation of the desired acceleration.
                relative_state.ctrl_imp = rel_state.ctrl_imp;
                //! Inter-vehicle direction vector.
                relative_state.rel_dir_x = rel_state.rel_dir_x;
                relative_state.rel_dir_y = rel_state.rel_dir_y;
                relative_state.rel_dir_z = rel_state.rel_dir_z;
                //! Relative position error in the fixed reference frame.
                relative_state.err_x = rel_state.err_x;
                relative_state.err_y = rel_state.err_y;
                relative_state.err_z = rel_state.err_z;
                //! Relative position error in the inter-vehicle reference frame.
                relative_state.rf_err_x = rel_state.rf_err_x;
                relative_state.rf_err_y = rel_state.rf_err_y;
                relative_state.rf_err_z = rel_state.rf_err_z;
                //! Relative velocity error in the inter-vehicle reference frame.
                relative_state.rf_err_vx = rel_state.rf_err_vx;
                relative_state.rf_err_vy = rel_state.rf_err_vy;
                relative_state.rf_err_vz = rel_state.rf_err_vz;
                //! Deviation from convergence (sliding surface value).
                relative_state.ss_x = rel_state.ss_x;
                relative_state.ss_y = rel_state.ss_y;
                relative_state.ss_z = rel_state.ss_z;
                //! Relative virtual error.
                //! (Component of the vehicle desired acceleration)
                relative_state.virt_err_x = rel_state.virt_err_x;
                relative_state.virt_err_y = rel_state.virt_err_y;
                relative_state.virt_err_z = rel_state.virt_err_z;

                form_monit.rel_state.push_back(relative_state);
              }

              if (m_alias_id != UINT_MAX)
                form_monit.setSource(m_alias_id);
              dispatch(form_monit);
            }

            //! - Update own vehicle simulation model - Controls
            m_models[m_uav_ind]->command(vd_cmd(0), vd_cmd(1), vd_cmd(2));

            //! Update the time control variables
            m_last_ctrl_update = msg->getTimeStamp();
            m_last_simctrl_update(m_uav_ind) = msg->getTimeStamp();
            //! Get estimated state time stamp
            //              debug("Clock time: %2.3f; Estimated state time stamp: %2.3f", d_time, msg->getTimeStamp());

            //===========================================
            //! Commands output
            //===========================================

            m_bank_cmd.value = m_uav_ctrl(0, m_uav_ind);
            m_airspeed_cmd.value = m_uav_ctrl(1, m_uav_ind);
            //m_altitude_cmd.value = m_uav_ctrl(2, m_uav_ind);
            //! Set source system alias
            if (m_alias_id != UINT_MAX)
            {
              m_bank_cmd.setSource(m_alias_id);
              m_airspeed_cmd.setSource(m_alias_id);
              //m_altitude_cmd.setSource(m_alias_id);
            }
            dispatch(m_bank_cmd);
            dispatch(m_airspeed_cmd);
            //dispatch(m_altitude_cmd);
          }
          else
          {
            spew("Process another system's EstimatedState - start for vehicle %s",
                 resolveSystemId(msg->getSource()));
            //! Get team vehicle updated state
            //! ToDo - Check that the estimated state is from a team member

            if (m_uav_n < 2)
              return;

            //! ToDo - Get vehicle team index
            unsigned int ind_uav = 100;

            //! Get estimated state time stamp
            spew("Process another system's EstimatedState - 1 for vehicle %s",
                resolveSystemId(msg->getSource()));
            m_last_state_estim(ind_uav+1) = msg->getTimeStamp();
            m_last_simctrl_update(ind_uav)  = msg->getTimeStamp();

            spew("Process another system's EstimatedState - 2 for vehicle %s",
                resolveSystemId(msg->getSource()));
            //! - State update
            double vt_uav_state[12] = {msg->x,   msg->y,     msg->z,
                msg->vx,  msg->vy,    msg->vz,
                msg->phi, msg->theta, msg->psi,
                msg->p,   msg->q,     msg->r};
            //! Adjust vehicle offset position from its reference
            //! frame to the real vehicle reference frame
            positionReframing(m_llh_ref_pos[0], m_llh_ref_pos[1], m_llh_ref_pos[2],
                msg->lat, msg->lon, msg->height, &vt_uav_state[0], &vt_uav_state[1], &vt_uav_state[2]);
            //! Update vehicle state vector
            m_uav_state.set(0, 11, ind_uav+1, ind_uav+1, Matrix(vt_uav_state, 12, 1));

            //! - Update own vehicle simulation model
            m_models[ind_uav]->setPosition(m_uav_state.
                                           get(0, 2, ind_uav+1, ind_uav+1).
                                           vertCat(m_uav_state.
                                                   get(6, 8, ind_uav+1, ind_uav+1)));
            m_models[ind_uav]->setVelocity(m_uav_state.
                                           get(3, 5, ind_uav+1, ind_uav+1).
                                           vertCat(m_uav_state.
                                                   get(9, 11, ind_uav+1, ind_uav+1)));
            m_models[ind_uav]->command(vd_cmd(0), vd_cmd(1), vd_cmd(2));

            //! - Commands update
            // ToDo - Compute the estimated vehicle acceleration
            if (!m_valid_airspeed)
              return;

            Matrix vd_uav_accel = Matrix(3, 1, 0.0);
            vd_cmd.set(0, 2, 0, 0, m_uav_ctrl.get(0, 2, ind_uav, ind_uav));
            formationControl(m_uav_state, vd_uav_accel, ind_uav+1, 1/m_args.ctrl_frequency,
                &vd_cmd, false, m_form_monitor);
            m_uav_ctrl.set(0, 2, ind_uav, ind_uav, vd_cmd.get(0, 2, 0, 0));

            //! - Update current vehicle simulation model
            m_models[ind_uav]->command(vd_cmd(0), vd_cmd(1), vd_cmd(2));

            //! Check if all vehicles states were initialized
            if (!m_team_state_init)
            {
              bool b_state_init = true;
              for (ind_uav = 0; ind_uav < m_uav_n; ++ind_uav)
              {
                // Do not check current vehicle state initialization
                if (ind_uav == m_uav_ind)
                  continue;

                if (m_last_simctrl_update(ind_uav) < 0.0)
                {
                  b_state_init = false;
                  break;
                }
              }
              m_team_state_init = b_state_init;
            }

            //! Check if conditions are met to initiate team virtual state updates
            //if (!isActive() && m_team_state_init)
            //  requestActivation();
          }
        }

        void
        task(void)
        {
          //! Handle IMC messages from bus
          consumeMessages();

          //! Declaration
          double d_time = Clock::get();

          if (!isActive())
          {
            // ========= Spew ===========
            if (d_time >= m_last_time_trace + 1.0)
            {
              spew("Formation flight task is inactive (%s).", this->getSystemName());
              m_last_time_trace = d_time;
            }
            return;
          }

          //! Update the simulated vehicles commands and states

          // ToDo - Check if leader simulation last update is recent enough: m_last_state_estim(0)
          // ToDo - Check if team vehicles last update is recent enough: m_last_state_estim(1:m_uav_n)

          //! Update team simulated state for standard time periods
          teamPeriodicUpdate(m_clock_diff + Clock::get());
        }

        void
        checkParameters(void)
        {
          //! Check if the formation positions matrix has a suitable size
          if (m_args.formation_pos.rows()%3 != 0)
            err("Number of UAV positions coordinates in the formation matrix (%d) is not a multiple of 3!",
                m_args.formation_pos.rows());

          //! Check if the formation positions matrix has the right size:
          //! 3 rows and as many columns as the number of UAVs
          if (m_args.formation_pos.rows()/3 > 1)
          {
            //! - If not, compute the number of UAVs included and resize the matrix
            m_uav_n = m_args.formation_pos.rows()/3;
            m_args.formation_pos.resizeAndKeep(3, m_uav_n);
          }
          else
            m_uav_n = m_args.formation_pos.columns();

          //! Check if the number of UAVs in the formation positions matrix
          //! matches that indicated as a parameter
          if (m_uav_n != m_args.uav_n)
          {
            war("Number of the UAVs in the formation matrix (%d) is different from the total UAV count indicated (%d)!",
                m_uav_n, m_args.uav_n);
            m_uav_n = (m_uav_n < m_args.uav_n)?m_uav_n:m_args.uav_n;
          }
        }

        void
        checkActivCtrlCond()
        {
          // Check formation control activation conditions
          // - Plan activation request
          // - Airspeed data
          // - Leader vehicle data
          // - Single vehicle formation or team vehicles' data
          if (isActive() && !m_ctrl_active && m_team_plan_init && m_valid_airspeed
              && m_team_leader_init && (m_uav_n == 1 || m_team_state_init))
            m_ctrl_active = true;
          else if (!m_team_plan_init)
            spew("Team plan missing!");
          else if (!m_valid_airspeed)
            spew("Airspeed missing!");
          else if (!m_team_leader_init)
            spew("Virtual leader state missing!");
          else if (m_uav_n != 1 && m_team_state_init)
            spew("Team vehicles' state missing!");
        }

        void
        setLeaderState(const IMC::LeaderState* lead_state)
        {
          //! Flag virtual leader state arrival
          m_team_leader_init = true;
          //if (!isActive())
          //  requestActivation();

          // Body to ground rotation matrix
          double euler_ang[3] = {lead_state->phi, lead_state->theta, lead_state->psi};
          Matrix md_rot_body2ground = Matrix(euler_ang, 3, 1).toDCM();

          //! Defining origin.
          m_estate_leader.lat = lead_state->lat;
          m_estate_leader.lon = lead_state->lon;
          m_estate_leader.height = lead_state->height;

          //! Update leader state variables
          double t_leader[12] = {lead_state->x,       lead_state->y,       lead_state->z,
              lead_state->vx,    lead_state->vy,    0,
              euler_ang[0], 0, euler_ang[2],
              lead_state->p,       0,       lead_state->r};
          //! Adjust leader offset position from its reference
          //! frame to the real vehicle reference frame
          positionReframing(m_llh_ref_pos[0], m_llh_ref_pos[1], m_llh_ref_pos[2],
              lead_state->lat, lead_state->lon, lead_state->height, &t_leader[0], &t_leader[1], &t_leader[2]);
          //! Update formation leader state vectors
          m_uav_state.set(0, 11, 0, 0, Matrix(t_leader, 12, 1));
          m_model->setPosition(m_uav_state.get(0, 2, 0, 0).vertCat(m_uav_state.get(6, 8, 0, 0)));
          m_model->setVelocity(m_uav_state.get(3, 5, 0, 0).vertCat(m_uav_state.get(9, 11, 0, 0)));
          //! Update formation leader wind vector
          m_wind(0) = lead_state->svx;
          m_wind(1) = lead_state->svy;
          m_wind(2) = 0;
          m_model->m_wind = m_wind;
          m_last_state_estim(0) = lead_state->getTimeStamp();


          /*
          debug("---------------------------");
          debug("Initial latitude: %1.4fº", DUNE::Math::Angles::degrees(m_init_leader.lat));
          debug("Initial longitude: %1.4fº", DUNE::Math::Angles::degrees(m_init_leader.lon));
          debug("Initial altitude: %1.4fm", m_init_leader.height);
          debug("Initial x position: %1.4f", m_position(0));
          debug("Initial y position: %1.4f", m_position(1));
          debug("Initial z position: %1.4f", m_position(2));
          debug("Initial roll angle: %1.4f", m_position(3));
          debug("Initial pitch angle: %1.4f", m_position(4));
          debug("Initial yaw angle: %1.4f", m_position(5));
          debug("Initial x speed: %1.4f", m_velocity(0));
          debug("Initial y speed: %1.4f", m_velocity(1));
          debug("Initial z speed: %1.4f", m_velocity(2));
          debug("Initial roll rate: %1.4f", m_velocity(3));
          debug("Initial pitch rate: %1.4f", m_velocity(4));
          debug("Initial yaw rate: %1.4f", m_velocity(5));
          debug("Initial x wind speed: %1.4f", m_wind(0));
          debug("Initial y wind speed: %1.4f", m_wind(1));
          debug("Initial z wind speed: %1.4f", m_wind(2));
          */
        }

        Matrix
        matrixRotRbody2gnd(float roll, float pitch)
        {
          // Rotations rotation matrix
          double tmp_j2[9] = {1, std::sin(roll) * std::tan(pitch),  std::cos(roll) * std::tan(pitch),
              0,                   std::cos(roll),                   -std::sin(roll),
              0, std::sin(roll) / std::cos(pitch),  std::cos(roll) / std::cos(pitch)};

          return Matrix(tmp_j2, 3, 3);
        }

        //! Adjust offset position from a reference frame to a new reference frame.
        //!
        //! @param[in] lat1 new reference latitude (rad).
        //! @param[in] lon1 new reference longitude (rad).
        //! @param[in] hei1 new reference height (m).
        //! @param[in] lat2 old reference latitude (rad).
        //! @param[in] lon2 old reference longitude (rad).
        //! @param[in] hei2 old reference height (m).
        //! @param[in,out] n North offset (m).
        //! @param[in,out] e East offset (m).
        //! @param[in,out] d Down offset (m).
        template <typename Ta, typename Tb, typename Tc, typename Td, typename Te>
        void
        positionReframing(const Ta lat1, const Ta lon1, const Tb hei1,
            const Tc lat2, const Tc lon2, const Td hei2, Te* n, Te* e, Te* d)
        {
          double lat = lat2;
          double lon = lon2;
          double hei = hei2;

          WGS84::displace(*n, *e, *d, &lat, &lon, &hei);
          WGS84::displacement(lat1, lon1, hei1, lat, lon, hei, n, e);

          //! Vertical position adjustment
          *d += hei1 - hei2;
        }

        //! Update team simulated state for standard time periods
        void
        teamPeriodicUpdate(const double& d_time)
        {
          //! Variables initialization
          double d_timestep_sim = 1/m_frequency;
          double d_timestep_ctrl = 1/m_args.ctrl_frequency;
          double d_sim_time;
          Matrix vi_sim_time = Matrix(m_uav_n+1, 1);
          unsigned int ind_time;
          unsigned int i_time_n = m_uav_n;
          Matrix vd_cmd = Matrix(3, 1);

          //! Order the update times as an increasing sequence
          for (unsigned int ind_uav = 0; ind_uav <= m_uav_n; ++ind_uav)
            vi_sim_time(ind_uav) = ind_uav;

          for (unsigned int ind_uav = 1; ind_uav < i_time_n; ++ind_uav)
          {
            for (unsigned int ind_uav2 = ind_uav + 1; ind_uav2 <= i_time_n; ++ind_uav2)
            {
              if (m_last_state_estim(vi_sim_time(ind_uav)) > m_last_state_estim(vi_sim_time(ind_uav2)))
              {
                ind_time = vi_sim_time(ind_uav);
                vi_sim_time(ind_uav) = vi_sim_time(ind_uav2);
                vi_sim_time(ind_uav2) = ind_time;
              }
              else if (m_last_state_estim(vi_sim_time(ind_uav)) == m_last_state_estim(vi_sim_time(ind_uav2)))
              {
                --i_time_n;
                for (ind_time = ind_uav2; ind_time < i_time_n; ++ind_time)
                  vi_sim_time(ind_time) = vi_sim_time(ind_time + 1);
              }
            }
          }

          //! Select the oldest prediction time reference
          ind_time = 0;
          d_sim_time = m_last_state_estim(vi_sim_time(ind_time));
          while (d_sim_time <= 0.0 && ind_time <= i_time_n)
          {
            m_last_state_estim(vi_sim_time(ind_time)) = d_time;
            if (ind_time < i_time_n)
              ++ind_time;
            d_sim_time = m_last_state_estim(vi_sim_time(ind_time));
          }


          //! Loop the time references to update all prediction up to the "current" time
          while (d_sim_time + d_timestep_sim <= d_time)
          {
            //! Leader state prediction - Update the simulated vehicle state
            if (m_last_state_estim(0) <= d_sim_time)
            {
              // ========= Spew ===========
              /*
              if (d_time >= m_last_time_spew + 0.1)
              {
                //spew("Simulating: %s", m_model->m_sim_type);
                spew("Bank: %1.2fº        - Commanded bank: %1.2fº",
                     DUNE::Math::Angles::degrees(m_position(3)),
                     DUNE::Math::Angles::degrees(m_model->getBankCmd()));
                spew("Speed: %1.2fm/s     - Commanded speed: %1.2fm/s", m_model->getAirspeed(), m_model->getAirspeedCmd());
                spew("Yaw: %1.2f", DUNE::Math::Angles::degrees(m_position(5)));
                spew("Current latitude: %1.4fº", DUNE::Math::Angles::degrees(m_init_leader.lat));
                spew("Current longitude: %1.4fº", DUNE::Math::Angles::degrees(m_init_leader.lon));
                spew("Current altitude: %1.4fm", m_init_leader.height);
                spew("Current x position: %1.4f", m_position(0));
                spew("Current y position: %1.4f", m_position(1));
                spew("Current z position: %1.4f", m_position(2));
                spew("Current roll angle: %1.4f", m_position(3));
                spew("Current pitch angle: %1.4f", m_position(4));
                spew("Current yaw angle: %1.4f", m_position(5));
                spew("Current x speed: %1.4f", m_velocity(0));
                spew("Current y speed: %1.4f", m_velocity(1));
                spew("Current z speed: %1.4f", m_velocity(2));
                spew("Current roll rate: %1.4f", m_velocity(3));
                spew("Current pitch rate: %1.4f", m_velocity(4));
                spew("Current yaw rate: %1.4f", m_velocity(5));
                spew("Current x wind speed: %1.4f", m_wind(0));
                spew("Current y wind speed: %1.4f", m_wind(1));
                spew("Current z wind speed: %1.4f", m_wind(2));
                m_last_time_spew = d_time;
              }
              */

              //==========================================================================
              //! Dynamics
              //==========================================================================

              m_model->update(d_timestep_sim);
              m_position = m_model->getPosition();
              m_velocity = m_model->getVelocity();

              // ========= Trace ===========
              /*
              if (d_time >= m_last_time_trace + 1.0)
              {
                //trace("Simulating: %s", m_model->m_sim_type);
                trace("Bank: %1.2fº        - Commanded bank: %1.2fº",
                    DUNE::Math::Angles::degrees(m_position(3)),
                    DUNE::Math::Angles::degrees(m_model->getBankCmd()));
                trace("Speed: %1.2fm/s     - Commanded speed: %1.2fm/s", m_model->getAirspeed(), m_model->getAirspeedCmd());
                trace("Yaw: %1.2f", DUNE::Math::Angles::degrees(m_position(5)));
                trace("Current latitude: %1.4fº", DUNE::Math::Angles::degrees(m_init_leader.lat));
                trace("Current longitude: %1.4fº", DUNE::Math::Angles::degrees(m_init_leader.lon));
                trace("Current altitude: %1.4fm", m_init_leader.height);
                trace("Current x position: %1.4f", m_position(0));
                trace("Current y position: %1.4f", m_position(1));
                trace("Current z position: %1.4f", m_position(2));
                trace("Current roll angle: %1.4f", m_position(3));
                trace("Current pitch angle: %1.4f", m_position(4));
                trace("Current yaw angle: %1.4f", m_position(5));
                trace("Current x speed: %1.4f", m_velocity(0));
                trace("Current y speed: %1.4f", m_velocity(1));
                trace("Current z speed: %1.4f", m_velocity(2));
                trace("Current roll rate: %1.4f", m_velocity(3));
                trace("Current pitch rate: %1.4f", m_velocity(4));
                trace("Current yaw rate: %1.4f", m_velocity(5));
                trace("Current x wind speed: %1.4f", m_wind(0));
                trace("Current y wind speed: %1.4f", m_wind(1));
                trace("Current z wind speed: %1.4f", m_wind(2));
                m_last_time_trace = d_time;
              }
               */

              //==========================================================================
              // Leader state output
              //==========================================================================

              //! Rotation matrix
              double euler_ang[3] = {m_position(3), m_position(4), m_position(5)};
              Matrix md_rot_body2gnd = Matrix(euler_ang, 3, 1).toDCM();
              // UAV velocity components, on ground frame
              Matrix vd_gnd_vel = m_velocity.get(0, 2, 0, 0);
              //! UAV velocity rotation to the body frame
              Matrix vd_body_vel = transpose(md_rot_body2gnd) * vd_gnd_vel;

              //! Fill position.
              m_estate_leader.x = m_position(0);
              m_estate_leader.y = m_position(1);
              m_estate_leader.z = m_position(2);
              //! Fill body-frame linear velocity, relative to the ground.
              m_estate_leader.u = vd_body_vel(0);
              m_estate_leader.v = vd_body_vel(1);
              m_estate_leader.w = vd_body_vel(2);
              //! Fill attitude.
              m_estate_leader.phi = m_position(3);
              m_estate_leader.theta = m_position(4);
              m_estate_leader.psi = m_position(5);
              //! Fill angular velocity.
              m_estate_leader.p = m_velocity(3);
              m_estate_leader.q = m_velocity(4);
              m_estate_leader.r = m_velocity(5);
              // Fill ground linear velocity.
              m_estate_leader.vx = vd_gnd_vel(0);
              m_estate_leader.vy = vd_gnd_vel(1);
              m_estate_leader.vz = vd_gnd_vel(2);

              //! Set leader system alias
              m_estate_leader.setSource(m_leader_id);
              //! Send estimated state message
              dispatch(m_estate_leader);

              if (m_debug)
<<<<<<< HEAD
=======
              {
                //! Leader acceleration
                IMC::Acceleration accel;
                accel.x = m_uav_accel(0, 0);
                accel.y = m_uav_accel(1, 0);
                accel.z = m_uav_accel(2, 0);
                accel.setSource(m_leader_id);
                dispatch(accel);

                // Stream velocity.
                // Air-relative UAV velocity components, on aircraft frame
                IMC::SimulatedState sstate;
                IMC::EstimatedStreamVelocity streamspeed;
                IMC::IndicatedSpeed speed;
                IMC::TrueSpeed groundspeed;
                //! Fill position.
                sstate.x = m_position(0);
                sstate.y = m_position(1);
                sstate.z = m_position(2);
                //! Fill body-frame linear velocity, relative to the ground.
                sstate.u = vd_body_vel(0);
                sstate.v = vd_body_vel(1);
                sstate.w = vd_body_vel(2);
                //! Fill attitude.
                sstate.phi = m_position(3);
                sstate.theta = m_position(4);
                sstate.psi = m_position(5);
                //! Fill angular velocity.
                sstate.p = m_velocity(3);
                sstate.q = m_velocity(4);
                sstate.r = m_velocity(5);
                // Fill ground linear velocity.
                sstate.svx = m_wind(0);
                sstate.svy = m_wind(1);
                sstate.svz = m_wind(2);
                // Fill stream velocity.
                streamspeed.x = m_model->m_wind(0);
                streamspeed.y = m_model->m_wind(1);
                streamspeed.z = m_model->m_wind(2);
                // True Airspeed
                speed.value = m_model->getAirspeed();
                // Ground speed
                groundspeed.value = vd_gnd_vel.norm_2();
                //! Set source system alias
                sstate.setSource(m_leader_id);
                speed.setSource(m_leader_id);
                groundspeed.setSource(m_leader_id);
                streamspeed.setSource(m_leader_id);
                dispatch(sstate);
                dispatch(speed);
                dispatch(groundspeed);
                dispatch(streamspeed);
              }
            }

            //! Team state prediction - Update the simulated vehicles state
            for (int ind_uav = 1; ind_uav <= m_uav_n; ++ind_uav)
            {
              if (m_last_state_estim(ind_uav) <= d_sim_time)
>>>>>>> f764788f
              {
                //! Leader acceleration
                IMC::Acceleration accel;
                accel.x = m_uav_accel(0, 0);
                accel.y = m_uav_accel(1, 0);
                accel.z = m_uav_accel(2, 0);
                accel.setSource(m_leader_id);
                dispatch(accel);

                // Stream velocity.
                // Air-relative UAV velocity components, on aircraft frame
                Matrix vd_body_vel_2wind = transpose(md_rot_body2gnd) * (vd_gnd_vel - m_model->m_wind);
                IMC::EstimatedStreamVelocity streamspeed;
                IMC::IndicatedSpeed speed;
                // Fill stream velocity.
                streamspeed.x = m_model->m_wind(0);
                streamspeed.y = m_model->m_wind(1);
                streamspeed.z = m_model->m_wind(2);
                // Absolute speed
                speed.value = vd_body_vel_2wind.norm_2();
                //! Set source system alias
                speed.setSource(m_leader_id);
                streamspeed.setSource(m_leader_id);
                //trace("Exporting estimated state (%s)!", this->getSystemName());
                dispatch(speed);
                dispatch(streamspeed);
              }
            }

            //! Team state prediction - Update the simulated vehicles state
            for (unsigned int ind_uav = 0; ind_uav < m_uav_n; ++ind_uav)
              if (m_last_state_estim(ind_uav+1) <= d_sim_time)
                m_models[ind_uav]->update(d_timestep_sim);

            //! Team control prediction - Update the simulated vehicles commands
            for (unsigned int ind_uav = 0; ind_uav < m_uav_n; ++ind_uav)
            {
              //! Commands update - At control frequency
              if (m_last_state_estim(ind_uav+1) <= d_sim_time &&
                  m_last_simctrl_update(ind_uav) + d_timestep_ctrl < d_sim_time)
              {
                //! Update team simulated state for uneven time periods
                teamUnevenUpdate(d_time);

                // ToDo - Compute the estimated vehicle acceleration
                Matrix vd_uav_accel = Matrix(3, 1, 0.0);

                //! Compute simulated vehicle formation controls
                vd_cmd.set(0, 2, 0, 0, m_uav_ctrl.get(0, 2, ind_uav, ind_uav));
                formationControl(m_uav_state, vd_uav_accel, ind_uav+1, d_timestep_ctrl,
                    &vd_cmd, false, m_form_monitor);
                m_uav_ctrl.set(0, 2, ind_uav, ind_uav, vd_cmd.get(0, 2, 0, 0));

                //! - Update current vehicle model control commands
                m_models[ind_uav]->command(vd_cmd(0), vd_cmd(1), vd_cmd(2));

                //! Update the control prediction time
                m_last_simctrl_update(ind_uav) = d_sim_time;
              }
            }

            //! Update the state prediction time
            m_last_state_estim(vi_sim_time(ind_time)) += d_timestep_sim;

            //! Select the next prediction time reference
            if (ind_time < i_time_n)
              ++ind_time;
            else
              ind_time = 0;
            d_sim_time = m_last_state_estim(vi_sim_time(ind_time));
          }
        }

        //! Update team simulated state for uneven time periods
        void
        teamUnevenUpdate(const double& d_time)
        {
          //! Temporary prediction variables initialization
          Matrix vd_pos(6, 1, 0.0);
          Matrix vd_vel(6, 1, 0.0);
          UAVSimulation model;

          //! Update team simulated state for remaining time
          //! - Leader state prediction - Update the simulated vehicle state
<<<<<<< HEAD
          m_model->update(d_time - m_last_state_estim(0));
          vd_pos = m_model->getPosition();
          vd_vel = m_model->getVelocity();
=======
          model = *m_model;
          model.update(d_time - m_last_state_estim(0));
          vd_pos = model.getPosition();
          vd_vel = model.getVelocity();
>>>>>>> f764788f
          m_uav_state.set(0, 11, 0, 0,
                          vd_pos.get(0, 2, 0, 0).
                          vertCat(vd_vel.get(0, 2, 0, 0).
                                  vertCat(vd_pos.get(3, 5, 0, 0).
                                          vertCat(vd_vel.get(3, 5, 0, 0)))));
          double mt_uav_accel[3] = {0, m_g*std::tan(vd_pos(3)), 0};
          double d_cos_psi = std::cos(vd_pos(5));
          double d_sin_psi = std::sin(vd_pos(5));
          double t_rot[9] = {d_cos_psi, -d_sin_psi, 0,
              d_sin_psi,  d_cos_psi, 0,
              0, 0, 1};
          Matrix md_rot = Matrix(t_rot, 3, 3);
          m_uav_accel.set(0, 2, 0, 0, md_rot*Matrix(mt_uav_accel, 3, 1));

          //! - Team state prediction - Update the simulated vehicles state
          for (unsigned int ind_uav = 0; ind_uav < m_uav_n; ++ind_uav)
          {
            //!  * Retrieve current vehicle model
<<<<<<< HEAD
            model = *m_models[ind_uav];

            //!  * State update
            model.update(d_time - m_last_state_estim(ind_uav+1));
            vd_pos = model.getPosition();
            vd_vel = model.getVelocity();
            m_uav_state.set(0, 11, ind_uav+1, ind_uav+1,
=======
            model = *m_models[ind_uav-1];

            //!  * State update
            model.update(d_time - m_last_state_estim(ind_uav));
            vd_pos = model.getPosition();
            vd_vel = model.getVelocity();
            m_uav_state.set(0, 11, ind_uav, ind_uav,
>>>>>>> f764788f
                            vd_pos.get(0, 2, 0, 0).
                            vertCat(vd_vel.get(0, 2, 0, 0).
                                    vertCat(vd_pos.get(3, 5, 0, 0).
                                            vertCat(vd_vel.get(3, 5, 0, 0)))));
<<<<<<< HEAD
            if (ind_uav != m_uav_ind)
=======
            if (ind_uav != m_args.uav_ind)
>>>>>>> f764788f
            {
              mt_uav_accel[0] = 0;
              mt_uav_accel[1] = m_g*std::tan(vd_pos(3));
              mt_uav_accel[2] = 0;
              d_cos_psi = std::cos(vd_pos(5));
              d_sin_psi = std::sin(vd_pos(5));
              t_rot[0] = d_cos_psi;
              t_rot[1] = -d_sin_psi;
              t_rot[3] = d_sin_psi;
              t_rot[4] = d_cos_psi;
              md_rot = Matrix(t_rot, 3, 3);
<<<<<<< HEAD
              m_uav_accel.set(0, 2, ind_uav+1, ind_uav+1, md_rot*Matrix(mt_uav_accel, 3, 1));
=======
              m_uav_accel.set(0, 2, ind_uav, ind_uav, md_rot*Matrix(mt_uav_accel, 3, 1));
>>>>>>> f764788f
            }
          }
        }

        void
        formationControl(const Matrix& md_uav_state, const Matrix& md_uav_accel,
            const unsigned int& ind_uav, const double& d_time_step, Matrix* vd_cmd,
            const bool b_debug, FormMonitor* form_monitor)
        {
          /*
          double vt_uav_state_own1[6] = {md_uav_state(0, ind_uav+1), md_uav_state(1, ind_uav+1), md_uav_state(2, ind_uav+1),
                        md_uav_state(3, ind_uav+1), md_uav_state(4, ind_uav+1), md_uav_state(5, ind_uav+1)};
           */

          //! Vehicle formation control method

          //! ====== Variables declaration and initialization ======

          //! Control constraints
          double d_airspeed_max = m_args.tas_max;
          double d_airspeed_min = m_args.tas_min;
          double d_accel_lim_x = m_args.l_accel_x;

          //! Formation parameters
          int i_formation_frame = m_args.formation_frame;
          Matrix md_form_pos = m_args.formation_pos;

          //! Control parameters
          double mt_gain_mtx[2] = {m_args.k_longitudinal, m_args.k_lateral};
          Matrix md_gain_mtx = Matrix(mt_gain_mtx, 2) * m_tas_cmd_leader/2.5;
          double d_ss_bnd_layer = m_args.k_boundary * m_tas_cmd_leader;
          double d_flow_accel_max = m_args.flow_accel_max;
          double d_control_margin = m_args.deconfliction_offset;
          double d_deconfliction_dist = m_args.safe_dist + d_control_margin;
          double d_acc_saf_marg = m_args.acc_safety_marg;
          double k_form_ref = (m_uav_n > 1)?m_args.k_leader*(m_uav_n-1):1.0;
          double k_deconfl_vel = m_args.k_deconfliction*k_form_ref;
          double k_deconfliction_dist = k_deconfl_vel/2;
          double k_long_dist1 = 1.5;
          double k_long_dist2 = 4;
          double k_long_dist3 = k_long_dist2-k_long_dist1;

          // Reference frame and axes rotation (Ground to Yaw)
          double d_cos_heading = std::cos(md_uav_state(8, ind_uav+1));
          double d_sin_heading = std::sin(md_uav_state(8, ind_uav+1));

          double t_rot_ground2yaw[4] = {d_cos_heading, d_sin_heading, -d_sin_heading, d_cos_heading};
          Matrix md_rot_ground2yaw = Matrix(t_rot_ground2yaw, 2, 2);
          Matrix vd_body_x = transpose(md_rot_ground2yaw.row(0));
          Matrix vd_body_y = transpose(md_rot_ground2yaw.row(1));

          // Maneuvering constrains
          Matrix vd_body_accel_lim_x = d_accel_lim_x*vd_body_x;
          Matrix vd_body_accel_lim_y = m_g * std::tan(m_bank_lim*0.6)*vd_body_y;

          //! Miscellaneous
          double t_uav_turnrad;
          double t_cos_gamma;
          double t_sin_gamma;
          double vt_form_dir[2];
          Matrix vd_form_pos1 = Matrix(2, 1, 0.0);
          double t_dist_gain;

          Matrix vd_inter_uav_state = Matrix(6, 1);
          Matrix vd_inter_uav_pos = Matrix(2, 1);
          double d_inter_uav_dist;
          double d_inter_uav_angle;
          double d_cos_inter_uav_angle;
          double d_sin_inter_uav_angle;
          double mt_rot[4];
          Matrix md_rot = Matrix(2, 2);
          Matrix vd_inter_uav_x = Matrix(2, 1);
          Matrix vd_inter_uav_y = Matrix(2, 1);

          double vt_form_pos2[2] = {0, 0};
          Matrix vd_form_pos2 = Matrix(2, 1, 0.0);
          Matrix vd_inter_uav_des_pos = Matrix(2, 1, 0.0);
          Matrix vd_inter_uav_des_vel = Matrix(2, 1, 0.0);
          Matrix vd_inter_uav_des_acc = Matrix(2, 1, 0.0);

          Matrix vd_err = Matrix(2, 1);
          Matrix vd_orig_err = Matrix(2, 1);
          double t_err_y;
          double d_err_x;
          double d_err_y;
          double d_err_x_s_conv;
          // double d_err_y_s_conv;
          int int_Max;
          Matrix vd_deriv_err = Matrix(2, 1);
          double d_deriv_err_x;
          double d_deriv_err_y;

          double d_vel_proj_x;
          double d_vel_proj_y;
          double d_accel_max_proj_x;
          double d_accel_max_proj_y;

          double d_c1;
          double d_c2;
          double d_c3;
          double d_c4;
          double t_ctrl_marg_mult;

          double d_des_dist;
          double d_dist2confl;
          double d_vel_gain;
          double d_dist_gain;

          double t_surf_x;
          double t_surf_y;

          double d_inter_uav_angle_dot;
          Matrix vt_surf_deriv =  Matrix(2, 1, 0.0);

          Matrix vd_surf_uav = Matrix(2, m_uav_n+1, 0.0);
          Matrix vt_virt_err_uav = Matrix(2, m_uav_n+1, 0.0);
          Matrix vd_weight_gain = Matrix(m_uav_n+1, 1, 0.0);

          //double d_time = Clock::get();

          //! Monitoring data
          RelState* rel_state;

          // ===========================================
          // Formation control
          // ===========================================

          /*
        // ======== Formation perturbation test - Mesh stability =======
        if ind_uav == 1
        //     vd_Pert = 5*(1+std::cos(d_Time/40*2*pi))*[-1; 1];
        vd_Pert = 10*std::cos(d_Time/20*2*pi)*[-1; 1];
        //     vd_Pert = 10*[-std::cos(d_Time/20*2*pi); std::sin(d_Time/20*2*pi)];
        //     vd_Pert = [0; 0];
            md_form_pos(1:2, ind_uav+1) = md_form_pos(1:2, ind_uav+1) + vd_Pert;
        end
        // ======== Formation perturbation test - Mesh stability =======
           */

          //-------------------------------------------
          //! Formation shape rotation
          //-------------------------------------------

          Matrix vd_leader_hor_vel = md_uav_state.get(3, 4, 0, 0);
          double d_leader_gndspeed = vd_leader_hor_vel.norm_2();
          double d_cos_form_course = md_uav_state(3, 0)/d_leader_gndspeed;
          double d_sin_form_course = md_uav_state(4, 0)/d_leader_gndspeed;
          double t_rot_formation[4] = {d_cos_form_course, -d_sin_form_course,
              d_sin_form_course,  d_cos_form_course};
          Matrix md_rot_formation = Matrix(t_rot_formation, 2, 2);

          //! Formation current rotation radius, speed, and turn-rate
          double d_form_turnrate = m_g * std::tan(md_uav_state(6, 0))/d_leader_gndspeed*
              std::cos(std::atan2(md_uav_state(4, 0), md_uav_state(3, 0)) - md_uav_state(8, 0));
          double d_form_turnrad = d_leader_gndspeed/d_form_turnrate;
          // d_form_turnrad = d_leader_gndspeed*d_leader_gndspeed/(m_g * std::tan(md_uav_state(6, 0))*...
          //     std::cos(std::atan2(md_uav_state(4, 0), md_uav_state(3, 0)) - md_uav_state(8, 0)));
          // d_form_turnrate = d_leader_gndspeed/d_form_turnrad;
          // vd_FormRotCtr = md_uav_state.get(0, 1, 0, 0) + d_form_turnrad*md_rot_formation.col;
          // vd_FormRotCtr = md_uav_state.get(0, 1, 0, 0) + d_form_turnrad*md_rot_formation(1:2, 2);
          // spew('\nFormation rotation center: %3.1f, %3.1f\n', vd_FormRotCtr)

          //! Formation reference position, velocity and acceleration vectors
          if (i_formation_frame > 0)
          {
            if (md_uav_state(6, 0) == 0)
            {
              //! Formation following in a straight line
              d_form_turnrate = 0;
              vd_form_pos1 = md_form_pos.get(0, 1, ind_uav, ind_uav);
              /*
            Matrix vd_form_vel1[2] = {0, 0};
            Matrix vd_form_acc1[2] = {0, 0};
               */
            }
            else if (i_formation_frame == 2)
            {
              //! Path reference frame
              //! In-formation adjustment
              t_uav_turnrad = d_form_turnrad - md_form_pos(1, ind_uav);
              t_cos_gamma = std::cos(md_form_pos(0, ind_uav)/d_form_turnrad);
              t_sin_gamma = std::sin(md_form_pos(0, ind_uav)/d_form_turnrad);
              // - Position
              vt_form_dir[0] = t_sin_gamma;
              vt_form_dir[1] = 1 - t_cos_gamma;
              double vt_form_pos1[2] = {0, md_form_pos(1, ind_uav)};
              vd_form_pos1 = t_uav_turnrad * Matrix(vt_form_dir, 2, 1) +
                  Matrix(vt_form_pos1, 2, 1);
              /*
            //! - Velocity
            double vt_form_vel1[2] = {-vd_form_pos1(1), vd_form_pos1(0)};
            Matrix vd_form_vel1 = Matrix(vt_form_vel1, 2, 1) * d_form_turnrate;
            //! - Acceleration
            Matrix vd_form_acc1[2] = -vd_form_pos1 * d_form_turnrate*d_form_turnrate;
               */
            }
            else
            {
              //! Ground reference frame
              vd_form_pos1 = md_form_pos.get(0, 1, ind_uav, ind_uav);
              /*
            //! - Velocity
            double vt_form_vel1[2] = {-vd_form_pos1(1), vd_form_pos1(0)};
            Matrix vd_form_vel1 = Matrix(vt_form_vel1, 2, 1) * d_form_turnrate;
            //! - Acceleration
            Matrix vd_form_acc1[2] = -vd_form_pos1 * d_form_turnrate*d_form_turnrate;
               */
            }
          }

          //-------------------------------------------
          //! Formation UAV sweep
          //-------------------------------------------

          // ToDo - check - verificar inclusão do líder como elemento 0 dos vectores e matrizes
          // da formação, em vez de elemento m_uav_n em apenas algumas
          for (unsigned int ind_uav2 = 0; ind_uav2 < m_uav_n; ind_uav2++)
          {
            // Skiping the current UAV index
            if (ind_uav == ind_uav2)
              continue;

            //! Computing relative state, from current UAV to "ind_uav2" UAV
            vd_inter_uav_state = md_uav_state.get(0, 5, ind_uav2+1, ind_uav2+1) -
                md_uav_state.get(0, 5, ind_uav+1, ind_uav+1);
            vd_inter_uav_pos = vd_inter_uav_state.get(0, 1, 0, 0);
            d_inter_uav_dist = vd_inter_uav_pos.norm_2();
            //! Computing the rotation matrix - From inter-UAV frame to ground frame
            d_inter_uav_angle = std::atan2(vd_inter_uav_pos(1),
                vd_inter_uav_pos(0));
            d_cos_inter_uav_angle = std::cos(d_inter_uav_angle);
            d_sin_inter_uav_angle = std::sin(d_inter_uav_angle);
            mt_rot[0] = d_cos_inter_uav_angle;
            mt_rot[1] = -d_sin_inter_uav_angle;
            mt_rot[2] = d_sin_inter_uav_angle;
            mt_rot[3] = d_cos_inter_uav_angle;
            md_rot = Matrix(mt_rot, 2, 2);
            vd_inter_uav_x = md_rot.column(0);
            vd_inter_uav_y = md_rot.column(1);

            //! Computation of the desired formation state:
            //! - Position vector
            //! - Velocity vector
            //! - Acceleration vector
            if (i_formation_frame == 0)
            {
              //! Ground reference frame
              //! - Position
              vd_inter_uav_des_pos = md_form_pos.get(0, 1, ind_uav, ind_uav) -
                  md_form_pos.get(0, 1, ind_uav2, ind_uav2);
              //! - Velocity
              vd_inter_uav_des_vel = Matrix(2, 1, 0.0);
              //! - Acceleration
              vd_inter_uav_des_acc = Matrix(2, 1, 0.0);
              /* Alternative computation
            vd_err = -vd_inter_uav_state.get(0, 1, 0, 0) - vd_inter_uav_des_pos;
            //! - Velocity
            vd_inter_uav_des_vel = [-vd_err(1); vd_err(0)] * d_form_turnrate;
            //! - Acceleration
            vd_inter_uav_des_acc = -vd_err * d_form_turnrate*d_form_turnrate;
               */
            }
            else
            {
              //! Path reference frame
              if ((i_formation_frame == 2) && (md_uav_state(6, 0) != 0))
              {
                //! Curved shape - Formation shape adjustment to path curvature
                t_uav_turnrad = d_form_turnrad - md_form_pos(1, ind_uav2);
                t_cos_gamma = std::cos(md_form_pos(0, ind_uav2)/d_form_turnrad);
                t_sin_gamma = std::sin(md_form_pos(0, ind_uav2)/d_form_turnrad);
                // - Position
                vt_form_dir[0] = t_sin_gamma;
                vt_form_dir[1] = 1 - t_cos_gamma;
                vt_form_pos2[0] = 0;
                vt_form_pos2[1] = md_form_pos(1, ind_uav);
                vd_form_pos2 = t_uav_turnrad * Matrix(vt_form_dir, 2, 1) +
                    Matrix(vt_form_pos2, 2, 1);
                /*
              //! - Velocity
              vd_form_vel2 = [-vd_form_pos2(2); vd_form_pos2(1)] * d_form_turnrate;
              //! - Acceleration
              vd_form_acc2 = -vd_form_pos2 * d_form_turnrate*d_form_turnrate;
                 */
              }
              else
              {
                //! Original shape - Simpler formation shape rotation (below)
                vd_form_pos2 = md_form_pos.get(0, 1, ind_uav2, ind_uav2);
                /*
              vd_form_vel2 = [-vd_form_pos2(2); vd_form_pos2(1)] * d_form_turnrate;
              vd_form_acc2 = -vd_form_pos2 * d_form_turnrate*d_form_turnrate;
                 */
              }

              vd_inter_uav_des_pos = md_rot_formation * (vd_form_pos1 - vd_form_pos2);
              //vd_err = -vd_inter_uav_state.get(0, 1, 0, 0) - vd_inter_uav_des_pos;
              //! - Velocity
              vd_inter_uav_des_vel(0) = vd_inter_uav_state(1) * d_form_turnrate;
              vd_inter_uav_des_vel(1) = -vd_inter_uav_state(0) * d_form_turnrate;
              //vd_inter_uav_des_vel = md_rot_formation * (vd_form_vel1 - vd_form_vel2);
              //! - Acceleration
              vd_inter_uav_des_acc = vd_inter_uav_state.get(0, 1, 0, 0)  * d_form_turnrate*d_form_turnrate;
              //vd_inter_uav_des_acc = md_rot_formation * (vd_form_acc1 - vd_form_acc2);
            }

            //! Relative position error vector
            vd_err = -vd_inter_uav_state.get(0, 1, 0, 0) - vd_inter_uav_des_pos;
            d_err_y = Matrix::dot(vd_err, vd_inter_uav_y);
            d_err_x = Matrix::dot(vd_err, vd_inter_uav_x);
            // verificar uso de "Booleano" como alternativa a "int_Max",
            // para optimização do código e da facilidade de interpretação deste
            if (d_err_x < d_deconfliction_dist - d_inter_uav_dist)
            {
              int_Max = 2;
              d_err_x = d_deconfliction_dist - d_inter_uav_dist;
            }
            else
            {
              int_Max = 1;
            }
            // Original positional error vector, only used for controller performance evaluation
            vd_orig_err = vd_err;

            //! Relative velocity error vector
            vd_deriv_err = -vd_inter_uav_state.get(3, 4, 0, 0) - vd_inter_uav_des_vel;
            d_deriv_err_x = Matrix::dot(vd_deriv_err, vd_inter_uav_x);
            d_deriv_err_y = Matrix::dot(vd_deriv_err, vd_inter_uav_y);

            //! Maneuvering constrains - Projection onto the inter-UAV reference frame
            d_vel_proj_x = Matrix::dot((md_uav_state.get(3, 4, ind_uav2+1, ind_uav2+1) - m_wind),
                vd_inter_uav_x);
            d_accel_max_proj_x = std::abs(Matrix::dot(vd_body_accel_lim_x, vd_inter_uav_x)) +
                std::abs(Matrix::dot(vd_body_accel_lim_y, vd_inter_uav_x));
            d_vel_proj_y = Matrix::dot((md_uav_state.get(3, 4, ind_uav2+1, ind_uav2+1) - m_wind),
                vd_inter_uav_y);
            d_accel_max_proj_y = std::abs(Matrix::dot(vd_body_accel_lim_x, vd_inter_uav_y)) +
                std::abs(Matrix::dot(vd_body_accel_lim_y, vd_inter_uav_y));

            //! Sliding Surface parameters - Inter-UAV X axis
            //! Avoid negative maximum relative velocities - Minimum is hard-coded with "vel_lim"
            d_c1 = std::max(d_airspeed_max - d_vel_proj_x, vel_lim);
            t_ctrl_marg_mult = 2 * d_airspeed_max/(d_airspeed_max + d_vel_proj_x);
            d_c2 = d_control_margin * t_ctrl_marg_mult;
            if (d_err_x < 0)
            {
              d_c2 = std::max(4 * (1+d_acc_saf_marg) * d_c1*d_c1/(27 * d_accel_max_proj_x), d_c2);
              /*
            t_CtrlMarg = d_c2/t_ctrl_marg_mult;
            d_deconfliction_dist = m_args.safe_dist + t_CtrlMarg;
            if (t_CtrlMarg > d_control_margin*1.1)
              spew('Control margin: %1.1f m; UAV%d & UAV%d\n', t_CtrlMarg, ind_uav+1, ind_uav2+1);
               */
            }

            //! Limitation of the sliding surface (before reaching negative infinite)
            if (d_inter_uav_dist < d_deconfliction_dist)
            {
              d_err_x = std::min(d_err_x, d_c2*0.5);
              if (d_deriv_err_x > 0)
                d_err_x_s_conv = d_err_x;
              else
                d_err_x_s_conv = std::min(d_err_x, 0.0);
            }
            else
            {
              d_err_x = std::min(d_err_x, d_c2*0.5);
              d_err_x_s_conv = d_err_x;
            }
            // d_err_x = std::min(d_err_x, d_c2*0.5);

            //! Y projection adjustment, if target is beyond the other UAV
            if (int_Max == 2)
            {
              //! Target point across another UAV position - Define a point
              //! on the safety rim of the other UAV to follow
              t_err_y = 2 * d_deconfliction_dist;
              /*
            if (d_err_x > 0)
              t_err_y = 2 * d_deconfliction_dist;
            else
              t_err_y = 0.5 * d_deconfliction_dist;
               */
              if (t_err_y > std::abs(d_err_y))
              {
                if (d_err_y < 0)
                  d_err_y = -t_err_y;
                else
                  d_err_y = t_err_y;
              }
            }
            vd_err(0) = d_err_x;
            vd_err(1) = d_err_y;
            vd_err = md_rot*vd_err;

            //! UAV-pair - Regulation of control importance
            d_des_dist = vd_inter_uav_des_pos.norm_2();
            d_dist2confl = d_inter_uav_dist-d_deconfliction_dist;
            d_vel_gain = 1 + (d_deriv_err_x*d_deriv_err_x/d_accel_max_proj_x -
                d_dist2confl)/d_control_margin*k_deconfl_vel;
            if (d_dist2confl < 0)
              d_dist_gain = 1 + d_dist2confl/d_control_margin *
              d_dist2confl/d_control_margin * k_deconfliction_dist;
            else if (d_inter_uav_dist <= d_des_dist*k_long_dist1)
              d_dist_gain = 1;
            else if (d_inter_uav_dist < d_des_dist*k_long_dist2)
            {
              t_dist_gain = (d_inter_uav_dist-d_des_dist*k_long_dist1)/(d_des_dist*k_long_dist3);
              d_dist_gain = 1 - t_dist_gain*t_dist_gain;
            }
            else
              d_dist_gain = 0;
            vd_weight_gain(ind_uav2+1) = std::max(d_vel_gain, d_dist_gain);

            //! Sliding Surface parameters - Inter-UAV Y axis
            if (d_err_y < 0)
            {
              //! Avoid negative maximum relative velocities - Minimum is hard-coded with "vel_lim" m/s
              d_c3 = std::max(d_airspeed_max - d_vel_proj_y, vel_lim);
              d_c4 = 4 * (1+d_acc_saf_marg) * d_c3*d_c3/(27 * d_accel_max_proj_y);
            }
            else
            {
              //! Avoid positive minimum relative velocities - Maximum is hard-coded with -"vel_lim" m/s
              d_c3 = std::min(- d_airspeed_max - d_vel_proj_y, -vel_lim);
              d_c4 = - 4 * (1+d_acc_saf_marg) * d_c3*d_c3/(27 * d_accel_max_proj_y);
            }

            //! ======= Sliding surface ==============

            t_surf_x = d_c1 * d_err_x/(d_err_x - d_c2);
            t_surf_y = d_c3 * d_err_y/(d_err_y - d_c4);
            //! Sliding surface deviation
            vd_surf_uav.set(0, 1, ind_uav2+1, ind_uav2+1,
                            vd_deriv_err - t_surf_x * vd_inter_uav_x - t_surf_y * vd_inter_uav_y);

            //! ======= Virtual error and feedback linearization ================
            d_inter_uav_angle_dot = Matrix::dot(vd_inter_uav_state.get(3, 4, 0, 0),
                vd_inter_uav_y/d_inter_uav_dist);
            // d_inter_uav_angle_dot = 0;
            vt_surf_deriv(0) = d_c1*d_c2*d_deriv_err_x/((d_err_x_s_conv - d_c2)*(d_err_x_s_conv - d_c2)) +
                t_surf_y * d_inter_uav_angle_dot;
            vt_surf_deriv(1) = d_c3 * d_c4 * d_deriv_err_y/((d_err_y - d_c4)*(d_err_y - d_c4)) -
                t_surf_x * d_inter_uav_angle_dot;
            vt_virt_err_uav.set(0, 1, ind_uav2+1, ind_uav2+1,
                                md_uav_accel.get(0, 1, ind_uav2+1, ind_uav2+1) +
                                vd_inter_uav_des_acc - md_rot * vt_surf_deriv);

            //! Tracking output
            if (b_debug)
            {
              rel_state = form_monitor->rel_state[ind_uav2+1];
              //rel_state = relative_state[ind_uav2+1];
              //! Vehicle identifier;
              rel_state->s_id = m_args.formation_systems[ind_uav2];
              //! Distance between vehicles
              rel_state->dist = d_inter_uav_dist;
              // // ======== Formation perturbation test - Mesh stability =======
              // if (ind_uav == 1)
              //   vd_orig_err += vd_Pert;
              // end
              // // ======== Formation perturbation test - Mesh stability =======
              //! Relative position error norm
              rel_state->err =  vd_orig_err.norm_2();
              //! Inter-vehicle direction vector
              rel_state->rel_dir_x = vd_inter_uav_x(0);
              rel_state->rel_dir_y = vd_inter_uav_x(1);
              //rel_state->rel_dir_z = vd_inter_uav_x(2);
              //! Relative position error - Ground reference frame
              // // ======== Formation perturbation test - Mesh stability =======
              // if ind_UAV == 1
              //   vd_err = vd_err + vd_Pert;
              // end
              // // ======== Formation perturbation test - Mesh stability =======
              rel_state->err_x = vd_err(0);
              rel_state->err_y = vd_err(1);
              //rel_state->err_z = vd_err(2);
              //! Relative position error - Inter-vehicle reference frame
              rel_state->rf_err_x = Matrix::dot(vd_err ,vd_inter_uav_x);
              rel_state->rf_err_y = Matrix::dot(vd_err, vd_inter_uav_y);
              //rel_state->rf_err_z = Matrix::dot(vd_err, vd_inter_uav_z);
              //! Relative velocity error - Inter-vehicle reference frame
              rel_state->rf_err_vx = Matrix::dot(vd_deriv_err, vd_inter_uav_x);
              rel_state->rf_err_vy = Matrix::dot(vd_deriv_err, vd_inter_uav_y);
              //rel_state->rf_err_vz = Matrix::dot(vd_deriv_err, vd_inter_uav_z);
              //! Deviation from convergence (sliding surface) - Inter-vehicle reference frame
              rel_state->ss_x = Matrix::dot(vd_surf_uav.get(0, 1, ind_uav2+1, ind_uav2+1), vd_inter_uav_x);
              rel_state->ss_y = Matrix::dot(vd_surf_uav.get(0, 1, ind_uav2+1, ind_uav2+1), vd_inter_uav_y);
              //rel_state->ss_z = Matrix::dot(vd_surf_uav.get(0, 1, ind_uav2+1, ind_uav2+1), vd_inter_uav_z);
              //! Inter-vehicle virtual error - Ground reference frame
              rel_state->virt_err_x = vt_virt_err_uav(0, ind_uav2+1);
              rel_state->virt_err_y = vt_virt_err_uav(1, ind_uav2+1);
              //rel_state->virt_err_z = vt_virt_err_uav(2, ind_uav2+1);
            }

            // ========= Spew ===========
<<<<<<< HEAD
            if (b_debug && d_time >= m_last_time_spew + 0.5)
            {
              spew("---------------------------------------------------");
              spew("Relative to UAV %d - Distance: %1.2fm", ind_uav2, d_inter_uav_dist);
              spew("Relative to UAV %d - Total position error: %1.2fm", ind_uav2, vd_err.norm_2());
              //spew("Relative to UAV %d - Position error - North: %1.2fm - East: %1.2fm",
              //     ind_uav2, vd_err(0), vd_err(1));
              spew("Relative to UAV %d - Position error - X: %1.2fm     - Y: %1.2fm",
                  ind_uav2, Matrix::dot(vd_err ,vd_inter_uav_x), Matrix::dot(vd_err ,vd_inter_uav_y));
              spew("Relative to UAV %d - Velocity error - X: %1.2fm/s   - Y: %1.2fm/s",
                  ind_uav2, Matrix::dot(vd_deriv_err ,vd_inter_uav_x), Matrix::dot(vd_deriv_err ,vd_inter_uav_y));
              spew("Relative to the leader - SS deviation - X: %1.2fm/s - Y: %1.2fm/s",
                  Matrix::dot(vd_surf_uav.get(0, 1, ind_uav2+1, ind_uav2+1), vd_inter_uav_x),
                  Matrix::dot(vd_surf_uav.get(0, 1, ind_uav2+1, ind_uav2+1), vd_inter_uav_y));
            }
=======
//            if (b_debug && d_time >= m_last_time_spew + 0.5)
//            {
//              spew("---------------------------------------------------");
//              spew("Relative to UAV %d - Distance: %1.2fm", ind_uav2, d_inter_uav_dist);
//              spew("Relative to UAV %d - Total position error: %1.2fm", ind_uav2, vd_err.norm_2());
//              //spew("Relative to UAV %d - Position error - North: %1.2fm - East: %1.2fm",
//              //     ind_uav2, vd_err(0), vd_err(1));
//              spew("Relative to UAV %d - Position error - X: %1.2fm     - Y: %1.2fm",
//                  ind_uav2, Matrix::dot(vd_err ,vd_inter_uav_x), Matrix::dot(vd_err ,vd_inter_uav_y));
//              spew("Relative to UAV %d - Velocity error - X: %1.2fm/s   - Y: %1.2fm/s",
//                  ind_uav2, Matrix::dot(vd_deriv_err ,vd_inter_uav_x), Matrix::dot(vd_deriv_err ,vd_inter_uav_y));
//              spew("Relative to the leader - SS deviation - X: %1.2fm/s - Y: %1.2fm/s",
//                  Matrix::dot(vd_surf_uav.get(0, 1, ind_uav2, ind_uav2), vd_inter_uav_x),
//                  Matrix::dot(vd_surf_uav.get(0, 1, ind_uav2, ind_uav2), vd_inter_uav_y));
//            }
>>>>>>> f764788f
          }

          //!---------------------------------------------------------------
          //! Dynamics relative to the Leader - Formation global reference
          //!---------------------------------------------------------------

          int ind_uav_lead = 0;
          //! Regulation of control importance
          vd_weight_gain(ind_uav_lead) = 1;

          //! Computing relative state, from current UAV to leader
          vd_inter_uav_state = md_uav_state.get(0, 5, ind_uav_lead, ind_uav_lead) -
              md_uav_state.get(0, 5, ind_uav+1, ind_uav+1);

          /*
          // Debug
          double vt_uav_state_lead[6] = {md_uav_state(0, ind_uav_lead), md_uav_state(1, ind_uav_lead), md_uav_state(2, ind_uav_lead),
              md_uav_state(3, ind_uav_lead), md_uav_state(4, ind_uav_lead), md_uav_state(5, ind_uav_lead)};
          double vt_uav_state_own[6] = {md_uav_state(0, ind_uav+1), md_uav_state(1, ind_uav+1), md_uav_state(2, ind_uav+1),
              md_uav_state(3, ind_uav+1), md_uav_state(4, ind_uav+1), md_uav_state(5, ind_uav+1)};
           */

          if (i_formation_frame == 0)
          {
            //! Earth reference frame
            //! - Position
            vd_inter_uav_des_pos = md_form_pos.get(0, 1, ind_uav, ind_uav);
            vd_err = -vd_inter_uav_state.get(0, 1, 0, 0) - vd_inter_uav_des_pos;
            //! - Velocity
            //     vd_inter_uav_des_vel = [0; 0];
            vd_inter_uav_des_vel(0) = -vd_err(1) * d_form_turnrate;
            vd_inter_uav_des_vel(1) = vd_err(0) * d_form_turnrate;
            //! - Acceleration
            // vd_inter_uav_des_acc = [0; 0];
            vd_inter_uav_des_acc = -vd_err * d_form_turnrate*d_form_turnrate;
          }
          else
          {
            //! Path reference frame
            //! Position
            vd_inter_uav_des_pos = md_rot_formation * vd_form_pos1;
            vd_err = -vd_inter_uav_state.get(0, 1, 0, 0) - vd_inter_uav_des_pos;
            //! - Velocity
            vd_inter_uav_des_vel(0) = vd_inter_uav_state(1) * d_form_turnrate;
            vd_inter_uav_des_vel(1) = -vd_inter_uav_state(0) * d_form_turnrate;
            // vd_inter_uav_des_vel = md_rot_formation * vd_form_vel1;
            //! - Acceleration
            vd_inter_uav_des_acc = vd_inter_uav_state.get(0, 1, 0, 0) * d_form_turnrate*d_form_turnrate;
            // vd_inter_uav_des_acc = md_rot_formation * vd_form_acc1;
          }

          //! Relative position error vector
          d_err_x = vd_err(0);
          d_err_y = vd_err(1);

          //! Relative position error vector
          vd_deriv_err = -vd_inter_uav_state.get(3, 4, 0, 0) - vd_inter_uav_des_vel;
          d_deriv_err_x = vd_deriv_err(0);
          d_deriv_err_y = vd_deriv_err(1);

          /*
          // Debug
          double vt_inter_uav_state1[6] = {vd_inter_uav_state(0, 0), vd_inter_uav_state(1, 0), vd_inter_uav_state(2, 0),
              vd_inter_uav_state(3, 0), vd_inter_uav_state(4, 0), vd_inter_uav_state(5, 0)};
          double vt_inter_uav_des_vel1[6] = {vd_inter_uav_des_vel(0), vd_inter_uav_des_vel(1)};
           */

          //! Maneuvering constrains
          d_accel_max_proj_x = std::abs(vd_body_accel_lim_x(0)) + std::abs(vd_body_accel_lim_y(0));
          d_accel_max_proj_y = std::abs(vd_body_accel_lim_x(1)) + std::abs(vd_body_accel_lim_y(1));

          //! Sliding Surface parameters - Inter-UAV X axis
          if (d_err_x < 0)
          {
            //! Avoid negative maximum relative velocities - Minimum is hard-coded with "vel_lim" m/s
            d_c1 = std::max(d_airspeed_max - md_uav_state(3, 0) + m_wind(0), vel_lim);
            d_c2 = 4 * (1+d_acc_saf_marg) * d_c1*d_c1/ (27 * d_accel_max_proj_x);
            // d_err_x_s_conv = std::max(d_err_x, -d_c2);
          }
          else
          {
            //! Avoid positive minimum relative velocities - Maximum is hard-coded with -"vel_lim" m/s
            d_c1 = std::min(- d_airspeed_max - md_uav_state(3, 0) + m_wind(0), -vel_lim);
            d_c2 = - 4 * (1+d_acc_saf_marg) * d_c1*d_c1/ (27 * d_accel_max_proj_x);
            // d_err_x_s_conv = std::min(d_err_x, -d_c2);
          }
          //! Sliding Surface parameters - Inter-UAV Y axis
          if (d_err_y < 0)
          {
            //! Avoid negative maximum relative velocities - Minimum is hard-coded with "vel_lim" m/s
            d_c3 = std::max(d_airspeed_max - md_uav_state(4, 0) + m_wind(1), vel_lim); //! Avoid negative maximum relative velocities
            d_c4 = 4 * (1+d_acc_saf_marg) * d_c3*d_c3/(27 * d_accel_max_proj_y);
            // d_err_y_s_conv = std::max(d_err_y, -d_c4);
          }
          else
          {
            //! Avoid positive minimum relative velocities - Maximum is hard-coded with -"vel_lim" m/s
            d_c3 =  std::min(- d_airspeed_max - md_uav_state(4, 0) + m_wind(1), -vel_lim);
            d_c4 = - 4 * (1+d_acc_saf_marg) * d_c3*d_c3/(27 * d_accel_max_proj_y);
            // d_err_y_s_conv = std::min(d_err_y, -d_c4);
          }

          //! ======= Sliding surface ==============

          //! Sliding surface deviation
          vd_surf_uav.set(0, 1, ind_uav_lead, ind_uav_lead, vd_deriv_err);
          vd_surf_uav(0, ind_uav_lead) -= d_c1 * d_err_x/(d_err_x - d_c2);
          vd_surf_uav(1, ind_uav_lead) -= d_c3 * d_err_y/(d_err_y - d_c4);

          //! ======= Virtual error and feedback linearization ================
          vt_virt_err_uav.set(0, 1, ind_uav_lead, ind_uav_lead,
                              vd_inter_uav_des_acc + md_uav_accel.get(0, 1, ind_uav_lead, ind_uav_lead));
          vt_virt_err_uav(0, ind_uav_lead) -= d_c1 * d_c2 * d_deriv_err_x/((d_err_x - d_c2)*(d_err_x - d_c2));
          vt_virt_err_uav(1, ind_uav_lead) -= d_c3 * d_c4 * d_deriv_err_y/((d_err_y - d_c4)*(d_err_y - d_c4));

          //! Tracking output
          if (b_debug)
          {
            vd_inter_uav_pos = vd_inter_uav_state.get(0, 1, 0, 0);
            d_inter_uav_dist = vd_inter_uav_pos.norm_2();
            //! Computing the rotation matrix - From inter-UAV frame to ground frame
            d_inter_uav_angle = std::atan2(vd_inter_uav_pos(1),
                vd_inter_uav_pos(0));
            d_cos_inter_uav_angle = std::cos(d_inter_uav_angle);
            d_sin_inter_uav_angle = std::sin(d_inter_uav_angle);
            mt_rot[0] = d_cos_inter_uav_angle;
            mt_rot[1] = -d_sin_inter_uav_angle;
            mt_rot[2] = d_sin_inter_uav_angle;
            mt_rot[3] = d_cos_inter_uav_angle;
            md_rot = Matrix(mt_rot, 2, 2);
            vd_inter_uav_x = md_rot.column(0);
            vd_inter_uav_y = md_rot.column(1);

            rel_state = form_monitor->rel_state[ind_uav_lead];
            //rel_state = relative_state[ind_uav_lead];
            //! Vehicle identifier;
            rel_state->s_id = static_cast<std::ostringstream*>( &(std::ostringstream() << ind_uav_lead) )->str();
            //! Distance between vehicles
            rel_state->dist = d_inter_uav_dist;
            // // ======== Formation perturbation test - Mesh stability =======
            // if (ind_uav == 1)
            //   vd_err += vd_Pert;
            // end
            // // ======== Formation perturbation test - Mesh stability =======
            //! Relative position error norm
            rel_state->err =  vd_err.norm_2();
            //! Inter-vehicle direction vector
            rel_state->rel_dir_x = vd_inter_uav_x(0);
            rel_state->rel_dir_y = vd_inter_uav_x(1);
            //rel_state->rel_dir_z = vd_inter_uav_x(2);
            //! Relative position error - Ground reference frame
            rel_state->err_x = vd_err(0);
            rel_state->err_y = vd_err(1);
            //rel_state->err_z = vd_err(2);
            //! Relative position error - Inter-vehicle reference frame
            rel_state->rf_err_x = Matrix::dot(vd_err ,vd_inter_uav_x);
            rel_state->rf_err_y = Matrix::dot(vd_err, vd_inter_uav_y);
            //rel_state->rf_err_z = Matrix::dot(vd_err, vd_inter_uav_z);
            //! Relative velocity error - Inter-vehicle reference frame
            rel_state->rf_err_vx = Matrix::dot(vd_deriv_err, vd_inter_uav_x);
            rel_state->rf_err_vy = Matrix::dot(vd_deriv_err, vd_inter_uav_y);
            //rel_state->rf_err_vz = Matrix::dot(vd_deriv_err, vd_inter_uav_z);
            //! Deviation from convergence (sliding surface) - Inter-vehicle reference frame
            rel_state->ss_x = Matrix::dot(vd_surf_uav.get(0, 1, ind_uav_lead, ind_uav_lead), vd_inter_uav_x);
            rel_state->ss_y = Matrix::dot(vd_surf_uav.get(0, 1, ind_uav_lead, ind_uav_lead), vd_inter_uav_y);
            //rel_state->ss_z = Matrix::dot(vd_surf_uav.get(0, 1, ind_uav_lead, ind_uav_lead), vd_inter_uav_z);
            //! Inter-vehicle virtual error - Ground reference frame
            rel_state->virt_err_x = vt_virt_err_uav(0, ind_uav_lead);
            rel_state->virt_err_y = vt_virt_err_uav(1, ind_uav_lead);
            //rel_state->virt_err_z = vt_virt_err_uav(2, ind_uav_lead);

            // ========= Spew ===========
//            if (d_time >= m_last_time_spew + 0.5)
//            {
//              spew("---------------------------------------------------");
//              //spew("Relative to the leader - Distance: %1.2fm", d_inter_uav_dist);
//              spew("Relative to the leader - Total position error: %1.2fm", vd_err.norm_2());
//              //spew("Relative to the leader - Position error - North: %1.2fm - East: %1.2fm",
//              //     vd_err(0), vd_err(1));
//              //spew("Relative to the leader - Position error - X: %1.2fm     - Y: %1.2fm",
//              //    Matrix::dot(vd_err ,vd_inter_uav_x), Matrix::dot(vd_err ,vd_inter_uav_y));
//              spew("Relative to the leader - Velocity error - X: %1.2fm/s   - Y: %1.2fm/s",
//                  Matrix::dot(vd_deriv_err ,vd_inter_uav_x), Matrix::dot(vd_deriv_err ,vd_inter_uav_y));
//              spew("Relative to the leader - SS deviation - X: %1.2fm/s - Y: %1.2fm/s",
//                  Matrix::dot(vd_surf_uav.get(0, 1, ind_uav_lead, ind_uav_lead), vd_inter_uav_x),
//                  Matrix::dot(vd_surf_uav.get(0, 1, ind_uav_lead, ind_uav_lead), vd_inter_uav_y));
//            }
          }

          //!-------------------------------------------
          //! Control influence merging
          //!-------------------------------------------


          //! UAV weight on control strategy
          Matrix vd_ctrl_weight = Matrix(m_uav_n+1, 1, 1.0);
          vd_ctrl_weight(0) = k_form_ref;
          vd_ctrl_weight(ind_uav+1) = 0;
          vd_ctrl_weight &= vd_weight_gain;
          vd_ctrl_weight /= sum(vd_ctrl_weight);

          //! Tracking output
          if (b_debug)
          {
            for (unsigned int ind_uav2 = 0; ind_uav <= m_uav_n; ind_uav2++)
            {
              if (ind_uav+1 == ind_uav2)
                continue;
              form_monitor->rel_state[ind_uav2]->ctrl_imp = vd_ctrl_weight(ind_uav2);
            }
          }

          //! Sliding surface data mixing
          Matrix vd_surf = vd_surf_uav * vd_ctrl_weight;
          Matrix vt_virt_err = vt_virt_err_uav * vd_ctrl_weight;

          /*
          // Debug
          double vt_surf2[2] = {vd_surf(0), vd_surf(1)};
          double vt_virt_err2[2] = {vt_virt_err(0), vt_virt_err(1)};
           */

          double d_surf_norm = vd_surf.norm_2();
          Matrix vd_surf_unit = vd_surf/d_surf_norm;

          //!-------------------------------------------
          //! Sliding surface convergence term
          //!-------------------------------------------

          Matrix vd_sat_surf = Matrix(2, 1);
          if (d_ss_bnd_layer < d_surf_norm)
          {
            vd_sat_surf = vd_surf_unit;
//            if (b_debug && d_time >= m_last_time_spew + 0.5)
//            {
//              spew("---------------------------------------------------");
//              spew("Orig: %1.2f - %1.2f, %1.2f!", d_surf_norm, vd_surf(0), vd_surf(1));
//              spew("Sat:  %1.2f - %1.2f, %1.2f!", d_ss_bnd_layer, vd_surf_unit(0), vd_surf_unit(1));
//            }
          }
          else
            vd_sat_surf = vd_surf/d_ss_bnd_layer;

          // ToDo - Check - verificar conversão para c++
          Matrix vd_surf_conv = transpose(md_rot_ground2yaw)*md_gain_mtx*md_rot_ground2yaw * vd_sat_surf;

          //!-------------------------------------------
          //! Sliding surface unknown disturbance term
          //!-------------------------------------------

          // vd_surf_unkn = (2 * (m_uav_n-1) + k_form_ref) * d_flow_accel_max * vd_surf_unit;

          // vd_surf_unkn1 = ((m_uav_n-1)/(m_uav_n-1+k_form_ref)+1)*...
          //     d_flow_accel_max*vd_surf_unit;

          vd_surf_unit = Matrix(2, 1);

          //! UAVs Uncertainty compensation

          double t_SurfSqr;
          for (unsigned int ind_uav2 = 1; ind_uav2 < m_uav_n+1; ind_uav2++)
          {
            // Skipping the current UAV index
            if (ind_uav+1 == ind_uav2)
              continue;

            t_SurfSqr = vd_surf_uav(0, ind_uav2)*vd_surf_uav(0, ind_uav2) +
                vd_surf_uav(1, ind_uav2)*vd_surf_uav(1, ind_uav2);
            if (t_SurfSqr > 0)
              vd_surf_unit += 2*vd_surf_uav.get(0, 1, ind_uav2, ind_uav2)*
                  vd_ctrl_weight(ind_uav2)/std::sqrt(t_SurfSqr);
          }
          //! Leader - Uncertainty compensation
          t_SurfSqr = vd_surf_uav(0, 0)*vd_surf_uav(0, 0) + vd_surf_uav(1, 0)*vd_surf_uav(1, 0);
          if (t_SurfSqr)
            vd_surf_unit += k_form_ref*vd_surf_uav.get(0, 1, 0, 0)*vd_ctrl_weight(0)/std::sqrt(t_SurfSqr);
          //! Formation - Uncertainty compensation
          Matrix vd_surf_unkn = vd_surf_unit*d_flow_accel_max/(m_uav_n-1+k_form_ref);
          /*
        if (ind_uav == 0)
        {
          spew('Uncertainty component 1: %1.3f, %1.3f\n', vd_surf_unkn1(0), vd_surf_unkn1(1))
          spew('Uncertainty component 2: %1.3f, %1.3f\n', vd_surf_unkn(0), vd_surf_unkn(1))
         }
           */

          //-------------------------------------------
          //! Acceleration command
          //-------------------------------------------

          /*
        t_rot_ground2yaw = {d_cos_heading, d_sin_heading, -d_sin_heading/m_airspeed, d_cos_heading/m_airspeed};
        md_rot_ground2yaw = Matrix(t_rot_ground2yaw, 2, 2);
           */

          // Control vector
          // vd_accel = (vt_virt_err - vd_surf_conv - vd_surf_unkn)/...
          //     (m_uav_n-1+k_form_ref);
          Matrix vd_accel = vt_virt_err - vd_surf_conv - vd_surf_unkn;
          Matrix vd_ctrl = md_rot_ground2yaw*vd_accel;

          /*
          // Debug
          double vt_virt_err1[2] = {vt_virt_err(0), vt_virt_err(1)};
          double vt_surf_conv1[2] = {vd_surf_conv(0), vd_surf_conv(1)};
          double vt_surf_unkn1[2] = {vd_surf_unkn(0), vd_surf_unkn(1)};
          double vt_accel1[2] = {vd_accel(0), vd_accel(1)};
          double vt_ctrl2[2] = {vd_ctrl(0), vd_ctrl(1)};
           */

          //-------------------------------------------
          //! Altitude control
          //-------------------------------------------

          (*vd_cmd)(2, m_uav_ind) = md_form_pos(2, ind_uav) + md_uav_state(2, 0);

          //-------------------------------------------
          //! Speed control
          //-------------------------------------------

          double d_accel_x_cmd = std::min(std::max(vd_ctrl(0), -d_accel_lim_x), d_accel_lim_x);
          vd_ctrl(0) = d_accel_x_cmd;
          (*vd_cmd)(1) += d_time_step * d_accel_x_cmd;

          /*
          // Debug
          double vt_ctrl1[2] = {vd_ctrl(0), vd_ctrl(1)};
           */

          //-------------------------------------------
          //! Course control
          //-------------------------------------------

          // Bank command
          (*vd_cmd)(0) = std::atan(vd_ctrl(1)/m_g); // Desired bank

          /*
          // Debug
          double vt_cmd1[3] = {(*vd_cmd)(0), (*vd_cmd)(1), (*vd_cmd)(2)};
           */

          //===========================================
          // Control limits
          //===========================================

          //! Velocity limits
          (*vd_cmd)(1) = trimValue((*vd_cmd)(1), d_airspeed_min, d_airspeed_max);

          //! Altitude limits
          (*vd_cmd)(2) = trimValue((*vd_cmd)(2), m_args.alt_min, m_args.alt_max);

          //! Bank limits
          (*vd_cmd)(0) = trimValue((*vd_cmd)(0), -m_bank_lim, m_bank_lim);
          vd_ctrl(1) = m_g*std::tan((*vd_cmd)(0)); // Real lateral acceleration command

          /*
          // Debug
          double vt_cmd2[3] = {(*vd_cmd)(0), (*vd_cmd)(1), (*vd_cmd)(2)};
          inf("Debugging");
           */

          //===========================================
          // Log data
          //===========================================

          //! Tracking output
          // ========= Spew ===========
          if (b_debug)
          {
//            if (d_time >= m_last_time_spew + 0.5)
//            {
//              spew("---------------------------------------------------");
//              spew("Long accel: %1.2fm/s/s - Lat accel: %1.2fm/s/s", vd_ctrl(0), vd_ctrl(1));
//              spew("Sliding surface deviation - North: %1.2fm/s - East: %1.2fm/s", vd_surf(0), vd_surf(1));
//              spew("---------------------------------------------------");
//              m_last_time_spew = d_time;
//            };

            //! Commanded acceleration computed by the formation controller.
            //! (Constrained by the vehicle operational limits)
            form_monitor->ax_cmd = vd_ctrl(0);
            form_monitor->ay_cmd = vd_ctrl(1);
            //form_monitor->az_cmd = vd_ctrl(2);
            //! Desired acceleration computed by the formation controller.
            form_monitor->ax_des = vd_accel(0);
            form_monitor->ay_des = vd_accel(1);
            //form_monitor->az_des = vd_accel(2);
            //! Formation combined virtual error.
            //! (Component of the vehicle desired acceleration)
            form_monitor->virt_err_x = vt_virt_err(0);
            form_monitor->virt_err_y = vt_virt_err(1);
            //form_monitor->virt_err_z = vt_virt_err(2);
            //! Formation combined sliding surface feedback.
            //! (Component of the vehicle desired acceleration)
            form_monitor->surf_fdbk_x = -vd_surf_conv(0);
            form_monitor->surf_fdbk_y = -vd_surf_conv(1);
            //form_monitor->surf_fdbk_z = -vd_surf_conv(2);
            //! Dynamics uncertainty compensation.
            //! (Component of the vehicle desired acceleration)
            form_monitor->surf_unkn_x = -vd_surf_unkn(0);
            form_monitor->surf_unkn_y = -vd_surf_unkn(1);
            //form_monitor->surf_unkn_z = -vd_surf_unkn(2);
            //! Combined deviation from convergence.
            //! (Total sliding surface value)
            form_monitor->ss_x = vd_surf(0);
            form_monitor->ss_y = vd_surf(1);
            //form_monitor->ss_z = vd_surf(2);
          }
        }
      };
    }
  }
}

DUNE_TASK<|MERGE_RESOLUTION|>--- conflicted
+++ resolved
@@ -483,6 +483,119 @@
           bind<IMC::DesiredSpeed>(this);
           bind<IMC::DesiredZ>(this);
           bind<IMC::EstimatedState>(this);
+        }
+
+        void
+        onUpdateParameters(void)
+        {
+          //! Initial parameters checking
+          checkParameters();
+          debug("Number of UAVs -> %d", m_uav_n);
+
+          // Process formation vehicle list
+          if (m_args.formation_systems.empty())
+          {
+            stop();
+            throw std::runtime_error("Formation vehicle list is empty!");
+          }
+          m_uav_id.clear();
+          for (unsigned int uav_ind = 0; uav_ind < m_args.formation_systems.size(); ++uav_ind)
+          {
+            m_uav_id.push_back(resolveSystemName(m_args.formation_systems[uav_ind]));
+            // Set the current UAV index according to the group definition
+            if (m_uav_id[uav_ind] == this->getSystemId())
+              m_uav_ind = uav_ind;
+          }
+          // ToDo - Update the function "checkParameters" to check also the list against m_uav_n
+          debug("Current UAV -> %d", m_uav_ind);
+
+          //! Parameters treatment
+          m_bank_lim = Angles::radians(m_args.bank_lim);
+
+          //! Initialize the leader vehicle model
+          //! Model initialization
+          debug("Formation leader model initialization");
+          //! - State  and control parameters initialization
+          m_model = new DUNE::Simulation::UAVSimulation(m_position, m_velocity, m_args.c_bank, m_args.c_speed);
+          //! - Commands initialization
+          m_model->command(0, m_tas_cmd_leader, -m_alt_cmd_leader);
+          //! - Limits definition
+          if (m_args.l_bank_rate > 0)
+            m_model->setBankRateLim(DUNE::Math::Angles::radians(m_args.l_bank_rate));
+          if (m_args.l_accel_x > 0)
+            m_model->setAccelLim(m_args.l_accel_x);
+          //! - Simulation type
+          m_model->m_sim_type = m_args.sim_type;
+
+          //! Initialize the team vehicles' models
+          debug("Vehicles state and command vectors initialization");
+          //! Initialize vehicles state
+          m_uav_state = DUNE::Math::Matrix(12, m_uav_n+1, 0.0);
+          //! Initialize vehicles commands
+          m_uav_ctrl = DUNE::Math::Matrix(3, m_uav_n, 0.0);
+          //! Start the team vehicles simulation and control time
+          m_last_state_estim = Matrix(m_uav_n + 1, 1, 0.0);
+          m_last_simctrl_update = Matrix(m_uav_n, 1, -1);
+          //! Initialize the simulated vehicles models
+          debug("Simulated vehicles models initialization");
+          UAVSimulation* model;
+          m_models.clear();
+          for (unsigned int ind_uav = 0; ind_uav < m_uav_n; ++ind_uav)
+          {
+            //! - State  and control parameters initialization
+            model = new DUNE::Simulation::UAVSimulation(
+                m_args.formation_pos.get(0, 2, ind_uav, ind_uav).vertCat(m_position.get(3, 5, 0, 0)),
+                m_velocity, m_args.c_bank, m_args.c_speed);
+            //! - Simulation type
+            model->m_sim_type = m_args.sim_type;
+            //! - Commands initialization
+            model->command(0, m_tas_cmd_leader, -m_alt_cmd_leader);
+            //! - Limits definition
+            if (m_args.l_bank_rate > 0)
+              model->setBankRateLim(DUNE::Math::Angles::radians(m_args.l_bank_rate));
+            if (m_args.l_accel_x > 0)
+              model->setAccelLim(m_args.l_accel_x);
+            //! Add model to the models vector
+            m_models.push_back(model);
+            debug("Simulated vehicle model initialized for vehicle %d.", ind_uav);
+          }
+
+          //! Set source system alias
+          if (!m_args.src_alias.empty())
+          {
+            // Resolve systems.
+            try
+            {
+              m_alias_id = resolveSystemName(m_args.src_alias);
+            }
+            catch (...)
+            {
+              war("Source system alias - No system found with designation '%s'.",
+                  m_args.src_alias.c_str());
+              m_alias_id = UINT_MAX;
+            }
+          }
+          else
+            m_alias_id = UINT_MAX;
+
+          //! Set leader system id
+          if (!m_args.leader_alias.empty())
+          {
+            // Resolve systems.
+            try
+            {
+              m_leader_id = resolveSystemName(m_args.leader_alias);
+            }
+            catch (...)
+            {
+              err("Leader system name - No system found with designation '%s'.", m_args.leader_alias.c_str());
+            }
+          }
+          else
+            err("Leader system name - No system found with designation '%s'.", m_args.leader_alias.c_str());
+
+          // Debug flag - for control performance monitoring
+          m_debug = m_args.debug;
         }
 
         void
@@ -641,118 +754,6 @@
         }
 
         void
-        onUpdateParameters(void)
-        {
-          //! Initial parameters checking
-          checkParameters();
-          debug("Number of UAVs -> %d", m_uav_n);
-
-          // Process formation vehicle list
-          if (m_args.formation_systems.empty())
-          {
-            stop();
-            throw std::runtime_error("Formation vehicle list is empty!");
-          }
-          m_uav_id.clear();
-          for (unsigned int uav_ind = 0; uav_ind < m_args.formation_systems.size(); ++uav_ind)
-          {
-            m_uav_id.push_back(resolveSystemName(m_args.formation_systems[uav_ind]));
-            // Set the current UAV index according to the group definition
-            if (m_uav_id[uav_ind] == this->getSystemId())
-              m_uav_ind = uav_ind;
-          }
-          // ToDo - Update the function "checkParameters" to check also the list against m_uav_n
-          debug("Current UAV -> %d", m_uav_ind);
-
-          //! Parameters treatment
-          m_bank_lim = Angles::radians(m_args.bank_lim);
-
-          //! Initialize the leader vehicle model
-          //! Model initialization
-          debug("Formation leader model initialization");
-          //! - State  and control parameters initialization
-          m_model = new DUNE::Simulation::UAVSimulation(m_position, m_velocity, m_args.c_bank, m_args.c_speed);
-          //! - Commands initialization
-          m_model->command(0, m_tas_cmd_leader, -m_alt_cmd_leader);
-          //! - Limits definition
-          if (m_args.l_bank_rate > 0)
-            m_model->setBankRateLim(DUNE::Math::Angles::radians(m_args.l_bank_rate));
-          if (m_args.l_accel_x > 0)
-            m_model->setAccelLim(m_args.l_accel_x);
-          //! - Simulation type
-          m_model->m_sim_type = m_args.sim_type;
-
-          //! Initialize the team vehicles' models
-          debug("Vehicles state and command vectors initialization");
-          //! Initialize vehicles state
-          m_uav_state = DUNE::Math::Matrix(12, m_uav_n+1, 0.0);
-          //! Initialize vehicles commands
-          m_uav_ctrl = DUNE::Math::Matrix(3, m_uav_n, 0.0);
-          //! Start the team vehicles simulation and control time
-          m_last_state_estim = Matrix(m_uav_n + 1, 1, 0.0);
-          m_last_simctrl_update = Matrix(m_uav_n, 1, -1);
-          //! Initialize the simulated vehicles models
-          debug("Simulated vehicles models initialization");
-          UAVSimulation* model;
-          for (unsigned int ind_uav = 0; ind_uav < m_uav_n; ++ind_uav)
-          {
-            //! - State  and control parameters initialization
-            model = new DUNE::Simulation::UAVSimulation(
-                m_args.formation_pos.get(0, 2, ind_uav, ind_uav).vertCat(m_position.get(3, 5, 0, 0)),
-                m_velocity, m_args.c_bank, m_args.c_speed);
-            //! - Simulation type
-            model->m_sim_type = m_args.sim_type;
-            //! - Commands initialization
-            model->command(0, m_tas_cmd_leader, -m_alt_cmd_leader);
-            //! - Limits definition
-            if (m_args.l_bank_rate > 0)
-              model->setBankRateLim(DUNE::Math::Angles::radians(m_args.l_bank_rate));
-            if (m_args.l_accel_x > 0)
-              model->setAccelLim(m_args.l_accel_x);
-            //! Add model to the models vector
-            m_models.push_back(model);
-            debug("Simulated vehicle model initialized for vehicle %d.", ind_uav);
-          }
-
-          //! Set source system alias
-          if (!m_args.src_alias.empty())
-          {
-            // Resolve systems.
-            try
-            {
-              m_alias_id = resolveSystemName(m_args.src_alias);
-            }
-            catch (...)
-            {
-              war("Source system alias - No system found with designation '%s'.",
-                  m_args.src_alias.c_str());
-              m_alias_id = UINT_MAX;
-            }
-          }
-          else
-            m_alias_id = UINT_MAX;
-
-          //! Set leader system id
-          if (!m_args.leader_alias.empty())
-          {
-            // Resolve systems.
-            try
-            {
-              m_leader_id = resolveSystemName(m_args.leader_alias);
-            }
-            catch (...)
-            {
-              err("Leader system name - No system found with designation '%s'.", m_args.leader_alias.c_str());
-            }
-          }
-          else
-            err("Leader system name - No system found with designation '%s'.", m_args.leader_alias.c_str());
-
-          // Debug flag - for control performance monitoring
-          m_debug = m_args.debug;
-        }
-
-        void
         consume(const IMC::LeaderState* msg)
         {
           // Set leader state
@@ -1711,8 +1712,6 @@
               dispatch(m_estate_leader);
 
               if (m_debug)
-<<<<<<< HEAD
-=======
               {
                 //! Leader acceleration
                 IMC::Acceleration accel;
@@ -1722,8 +1721,6 @@
                 accel.setSource(m_leader_id);
                 dispatch(accel);
 
-                // Stream velocity.
-                // Air-relative UAV velocity components, on aircraft frame
                 IMC::SimulatedState sstate;
                 IMC::EstimatedStreamVelocity streamspeed;
                 IMC::IndicatedSpeed speed;
@@ -1761,43 +1758,10 @@
                 speed.setSource(m_leader_id);
                 groundspeed.setSource(m_leader_id);
                 streamspeed.setSource(m_leader_id);
+                //trace("Exporting estimated state (%s)!", this->getSystemName());
                 dispatch(sstate);
                 dispatch(speed);
                 dispatch(groundspeed);
-                dispatch(streamspeed);
-              }
-            }
-
-            //! Team state prediction - Update the simulated vehicles state
-            for (int ind_uav = 1; ind_uav <= m_uav_n; ++ind_uav)
-            {
-              if (m_last_state_estim(ind_uav) <= d_sim_time)
->>>>>>> f764788f
-              {
-                //! Leader acceleration
-                IMC::Acceleration accel;
-                accel.x = m_uav_accel(0, 0);
-                accel.y = m_uav_accel(1, 0);
-                accel.z = m_uav_accel(2, 0);
-                accel.setSource(m_leader_id);
-                dispatch(accel);
-
-                // Stream velocity.
-                // Air-relative UAV velocity components, on aircraft frame
-                Matrix vd_body_vel_2wind = transpose(md_rot_body2gnd) * (vd_gnd_vel - m_model->m_wind);
-                IMC::EstimatedStreamVelocity streamspeed;
-                IMC::IndicatedSpeed speed;
-                // Fill stream velocity.
-                streamspeed.x = m_model->m_wind(0);
-                streamspeed.y = m_model->m_wind(1);
-                streamspeed.z = m_model->m_wind(2);
-                // Absolute speed
-                speed.value = vd_body_vel_2wind.norm_2();
-                //! Set source system alias
-                speed.setSource(m_leader_id);
-                streamspeed.setSource(m_leader_id);
-                //trace("Exporting estimated state (%s)!", this->getSystemName());
-                dispatch(speed);
                 dispatch(streamspeed);
               }
             }
@@ -1857,16 +1821,10 @@
 
           //! Update team simulated state for remaining time
           //! - Leader state prediction - Update the simulated vehicle state
-<<<<<<< HEAD
-          m_model->update(d_time - m_last_state_estim(0));
-          vd_pos = m_model->getPosition();
-          vd_vel = m_model->getVelocity();
-=======
           model = *m_model;
           model.update(d_time - m_last_state_estim(0));
           vd_pos = model.getPosition();
           vd_vel = model.getVelocity();
->>>>>>> f764788f
           m_uav_state.set(0, 11, 0, 0,
                           vd_pos.get(0, 2, 0, 0).
                           vertCat(vd_vel.get(0, 2, 0, 0).
@@ -1885,7 +1843,6 @@
           for (unsigned int ind_uav = 0; ind_uav < m_uav_n; ++ind_uav)
           {
             //!  * Retrieve current vehicle model
-<<<<<<< HEAD
             model = *m_models[ind_uav];
 
             //!  * State update
@@ -1893,24 +1850,11 @@
             vd_pos = model.getPosition();
             vd_vel = model.getVelocity();
             m_uav_state.set(0, 11, ind_uav+1, ind_uav+1,
-=======
-            model = *m_models[ind_uav-1];
-
-            //!  * State update
-            model.update(d_time - m_last_state_estim(ind_uav));
-            vd_pos = model.getPosition();
-            vd_vel = model.getVelocity();
-            m_uav_state.set(0, 11, ind_uav, ind_uav,
->>>>>>> f764788f
                             vd_pos.get(0, 2, 0, 0).
                             vertCat(vd_vel.get(0, 2, 0, 0).
                                     vertCat(vd_pos.get(3, 5, 0, 0).
                                             vertCat(vd_vel.get(3, 5, 0, 0)))));
-<<<<<<< HEAD
             if (ind_uav != m_uav_ind)
-=======
-            if (ind_uav != m_args.uav_ind)
->>>>>>> f764788f
             {
               mt_uav_accel[0] = 0;
               mt_uav_accel[1] = m_g*std::tan(vd_pos(3));
@@ -1922,11 +1866,7 @@
               t_rot[3] = d_sin_psi;
               t_rot[4] = d_cos_psi;
               md_rot = Matrix(t_rot, 3, 3);
-<<<<<<< HEAD
               m_uav_accel.set(0, 2, ind_uav+1, ind_uav+1, md_rot*Matrix(mt_uav_accel, 3, 1));
-=======
-              m_uav_accel.set(0, 2, ind_uav, ind_uav, md_rot*Matrix(mt_uav_accel, 3, 1));
->>>>>>> f764788f
             }
           }
         }
@@ -2423,23 +2363,6 @@
             }
 
             // ========= Spew ===========
-<<<<<<< HEAD
-            if (b_debug && d_time >= m_last_time_spew + 0.5)
-            {
-              spew("---------------------------------------------------");
-              spew("Relative to UAV %d - Distance: %1.2fm", ind_uav2, d_inter_uav_dist);
-              spew("Relative to UAV %d - Total position error: %1.2fm", ind_uav2, vd_err.norm_2());
-              //spew("Relative to UAV %d - Position error - North: %1.2fm - East: %1.2fm",
-              //     ind_uav2, vd_err(0), vd_err(1));
-              spew("Relative to UAV %d - Position error - X: %1.2fm     - Y: %1.2fm",
-                  ind_uav2, Matrix::dot(vd_err ,vd_inter_uav_x), Matrix::dot(vd_err ,vd_inter_uav_y));
-              spew("Relative to UAV %d - Velocity error - X: %1.2fm/s   - Y: %1.2fm/s",
-                  ind_uav2, Matrix::dot(vd_deriv_err ,vd_inter_uav_x), Matrix::dot(vd_deriv_err ,vd_inter_uav_y));
-              spew("Relative to the leader - SS deviation - X: %1.2fm/s - Y: %1.2fm/s",
-                  Matrix::dot(vd_surf_uav.get(0, 1, ind_uav2+1, ind_uav2+1), vd_inter_uav_x),
-                  Matrix::dot(vd_surf_uav.get(0, 1, ind_uav2+1, ind_uav2+1), vd_inter_uav_y));
-            }
-=======
 //            if (b_debug && d_time >= m_last_time_spew + 0.5)
 //            {
 //              spew("---------------------------------------------------");
@@ -2455,7 +2378,6 @@
 //                  Matrix::dot(vd_surf_uav.get(0, 1, ind_uav2, ind_uav2), vd_inter_uav_x),
 //                  Matrix::dot(vd_surf_uav.get(0, 1, ind_uav2, ind_uav2), vd_inter_uav_y));
 //            }
->>>>>>> f764788f
           }
 
           //!---------------------------------------------------------------
