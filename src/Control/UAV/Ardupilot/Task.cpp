//***************************************************************************
// Copyright 2007-2017 Universidade do Porto - Faculdade de Engenharia      *
// Laboratório de Sistemas e Tecnologia Subaquática (LSTS)                  *
//***************************************************************************
// This file is part of DUNE: Unified Navigation Environment.               *
//                                                                          *
// Commercial Licence Usage                                                 *
// Licencees holding valid commercial DUNE licences may use this file in    *
// accordance with the commercial licence agreement provided with the       *
// Software or, alternatively, in accordance with the terms contained in a  *
// written agreement between you and Faculdade de Engenharia da             *
// Universidade do Porto. For licensing terms, conditions, and further      *
// information contact lsts@fe.up.pt.                                       *
//                                                                          *
// Modified European Union Public Licence - EUPL v.1.1 Usage                *
// Alternatively, this file may be used under the terms of the Modified     *
// EUPL, Version 1.1 only (the "Licence"), appearing in the file LICENCE.md *
// included in the packaging of this file. You may not use this work        *
// except in compliance with the Licence. Unless required by applicable     *
// law or agreed to in writing, software distributed under the Licence is   *
// distributed on an "AS IS" basis, WITHOUT WARRANTIES OR CONDITIONS OF     *
// ANY KIND, either express or implied. See the Licence for the specific    *
// language governing permissions and limitations at                        *
// https://github.com/LSTS/dune/blob/master/LICENCE.md and                  *
// http://ec.europa.eu/idabc/eupl.html.                                     *
//***************************************************************************
// Author: Joel Cardoso                                                     *
// Author: Eduardo Marques                                                  *
// Author: Ricardo Martins                                                  *
// Author: Joao Fortuna                                                     *
// Author: Maria Costa                                                      *
//***************************************************************************

// ISO C++ 98 headers.
#include <vector>
#include <cmath>
#include <queue>

// DUNE headers.
#include <DUNE/DUNE.hpp>

// MAVLink headers.
#include <mavlink/ardupilotmega/mavlink.h>

namespace Control
{
  namespace UAV
  {
    namespace Ardupilot
    {
      using DUNE_NAMESPACES;

      //! APM Type specifier.
      enum APM_Vehicle
      {
        //! Unset or unknown vehicle type
        VEHICLE_UNKNOWN,
        //! Fixed wing types
        VEHICLE_FIXEDWING,
        //! Copter types (quad, hexa, etc)
        VEHICLE_COPTER
      };

      //! List of Arducopter Modes.
      enum APM_copterModes
      {
        CP_MODE_STABILIZE = 0,                     // hold level position
        CP_MODE_ACRO = 1,                          // rate control
        CP_MODE_ALT_HOLD = 2,                      // AUTO control
        CP_MODE_AUTO = 3,                          // AUTO control
        CP_MODE_GUIDED = 4,                        // AUTO control
        CP_MODE_LOITER = 5,                        // Hold a single location
        CP_MODE_RTL = 6,                           // AUTO control
        CP_MODE_CIRCLE = 7,                        // AUTO control
        CP_MODE_POSITION = 8,                      // AUTO control
        CP_MODE_LAND = 9,                          // AUTO control
        CP_MODE_OF_LOITER = 10,                    // Hold a single location using optical flow sensor
        CP_MODE_DRIFT = 11,                        // DRIFT mode (Note: 12 is no longer used)
        CP_MODE_DUNE = 12,
        CP_MODE_SPORT = 13                         // earth frame rate control
      };

      //! List of ArduPlane modes.
      //! From ArduPlane/defines.h in diydrones git repo.
      enum APM_planeModes
      {
        PL_MODE_MANUAL       = 0,
        PL_MODE_CIRCLE       = 1,
        PL_MODE_STABILIZE    = 2,
        PL_MODE_TRAINING     = 3,
        PL_MODE_ACRO         = 4,
        PL_MODE_FBWA         = 5,
        PL_MODE_FBWB         = 6,
        PL_MODE_CRUISE       = 7,
        PL_MODE_AUTOTUNE     = 8,
        PL_MODE_AUTO         = 10,
        PL_MODE_RTL          = 11,
        PL_MODE_LOITER       = 12,
        PL_MODE_GUIDED       = 15,
        PL_MODE_INITIALISING = 16
      };

      //! Radio Channel structure.
      struct RadioChannel
      {
        //! PWM range
        int pwm_min;
        int pwm_max;
        //! Value range
        float val_max;
        float val_min;
        //! Channel reverse
        bool reverse;
      };

      //! %Task arguments.
      struct Arguments
      {
        //! Communications timeout
        uint8_t comm_timeout;
        //! Use Ardupilot's waypoint tracker
        bool ardu_tracker;
        //! TCP Port
        uint16_t TCP_port;
        //! TCP Address
        Address TCP_addr;
        //! IPv4 Address
        Address ip;
        //! Telemetry Rate
        uint8_t trate;
        //! Default Altitude
        float alt;
        //! LoiterHere (default) radius
        float lradius;
        //! Loitering tolerance
        int ltolerance;
        //! Has Power Module
        bool pwrm;
        //! WP seconds before reach
        int secs;
        //! WP Copter: Minimum wp switch radius
        float cp_wp_radius;
        //! RC setup
        RadioChannel rc1;
        RadioChannel rc2;
        RadioChannel rc3;
        //! HITL
        bool hitl;
        //! Formation Flight
        bool form_fl;
        std::string form_fl_ent;
        //! Convert MSL to WGS84 height
        bool convert_msl;
        //! Default pitch angle for automatic takeoff
        float takeoff_pitch;
        //! Enter loiter mode when in idle
        bool loiter_idle;
        //! Dispatch ExternalNavData rather than EstimatedState
        bool use_external_nav;
        //! Temperature of ESC failure (degrees)
        float esc_temp;
        //! Switch RC receivers (for ground tests)
        bool toggle_rc;
      };

      struct Task: public DUNE::Tasks::Task
      {
        //! Task arguments.
        Arguments m_args;
        //! Type definition for Arduino packet handler.
        typedef void (Task::* PktHandler)(const mavlink_message_t* msg);
        typedef std::map<int, PktHandler> PktHandlerMap;
        //! Arduino packet handling
        PktHandlerMap m_mlh;
        double m_last_pkt_time;
        uint8_t m_buf[512];
        //! Estimated state message.
        IMC::EstimatedState m_estate;
        //! Battery messages
        IMC::Voltage m_volt;
        IMC::Current m_curr;
        IMC::FuelLevel m_fuel;
        //! Pressure message
        IMC::Pressure m_pressure;
        //! Temperature message
        IMC::Temperature m_temp;
        //! GPS Fix message
        IMC::GpsFix m_fix;
        //! Wind message
        IMC::EstimatedStreamVelocity m_stream;
        //! Path Control State
        IMC::PathControlState m_pcs;
        //! DesiredPath message
        IMC::DesiredPath m_dpath;
        //! DesiredPath message
        IMC::ControlLoops m_controllps;
        //! TCP socket
        Network::TCPSocket* m_TCP_sock;
        //! System ID
        uint8_t m_sysid;
        //! Last received position
        double m_lat, m_lon;
        //! Height received from the Ardupilot (Geoid/MSL).
        float m_hae_msl;
        //! Height offset to convert to WGS-84 ellipsoid.
        float m_hae_offset;
        //! Flag indicating task is booting.
        bool m_reboot;
        //! Flag indicating MSL-WGS84 offset has already been calculated.
        bool m_offset_st;
        //! WGS84 height on ground
        float m_href;
        //! External control
        bool m_external;
        //! Current waypoint
        int m_current_wp;
        //! Critical WP
        bool m_critical;
        //! Bitfield of enabled control loops.
        uint32_t m_cloops;
        //! Parser Variables
        mavlink_message_t m_msg;
        int m_desired_radius;
        int m_gnd_speed;
        int m_mode;
        bool m_changing_wp;
        bool m_error_missing, m_esta_ext;
        //! Setup rate hack
        bool m_has_setup_rate;
        //! Vehicle is on ground
        bool m_ground;
        //! Desired control
        float m_droll, m_dclimb, m_dspeed;
        //! Type of system to be controlled
        APM_Vehicle m_vehicle_type;
        //! Check if is in service
        bool m_service;
        //! Time since last waypoint was sent
        float m_last_wp;
        //! Mission items queue
        std::queue<mavlink_message_t> m_mission_items;
        //! Desired gimbal angles
        float m_gb_pan, m_gb_tilt, m_gb_retract;
<<<<<<< HEAD
        //! Flag to signal if a land maneuver occured
        bool m_land;
=======
        //! Rx-A PCC state
        bool m_rca;
        //! Rx-B PCC state
        bool m_rcb;
>>>>>>> 36e4cee6

        Task(const std::string& name, Tasks::Context& ctx):
          Tasks::Task(name, ctx),
          m_TCP_sock(NULL),
          m_sysid(1),
          m_lat(0.0),
          m_lon(0.0),
          m_hae_msl(0.0),
          m_hae_offset(0.0),
          m_reboot(true),
          m_offset_st(false),
          m_href(0),
          m_external(true),
          m_current_wp(0),
          m_critical(false),
          m_cloops(0),
          m_desired_radius(0),
          m_gnd_speed(0),
          m_mode(0),
          m_changing_wp(false),
          m_error_missing(false),
          m_esta_ext(false),
          m_has_setup_rate(false),
          m_ground(true),
          m_droll(0),
          m_dclimb(0),
          m_dspeed(20),
          m_vehicle_type(VEHICLE_UNKNOWN),
          m_service(false),
          m_last_wp(0),
<<<<<<< HEAD
          m_land(false)
=======
          m_rca(true),
          m_rcb(false)
>>>>>>> 36e4cee6
        {
          param("Communications Timeout", m_args.comm_timeout)
          .minimumValue("1")
          .maximumValue("60")
          .defaultValue("10")
          .units(Units::Second)
          .description("Ardupilot communications timeout");

          param("Ardupilot Tracker", m_args.ardu_tracker)
          .visibility(Tasks::Parameter::VISIBILITY_USER)
          .scope(Tasks::Parameter::SCOPE_MANEUVER)
          .defaultValue("false")
          .description("Use Ardupilot's waypoint tracker");

          param("TCP - Port", m_args.TCP_port)
          .defaultValue("5760")
          .description("Port for connection to Ardupilot");

          param("TCP - Address", m_args.TCP_addr)
          .defaultValue("127.0.0.1")
          .description("Address for connection to Ardupilot");

          param("IPv4 - Address", m_args.ip)
          .defaultValue("0.0.0.0")
          .description("Address for neptus connection to Ardupilot");

          param("Telemetry Rate", m_args.trate)
          .defaultValue("10")
          .units(Units::Hertz)
          .description("Telemetry output rate from Ardupilot");

          param("Default altitude", m_args.alt)
          .defaultValue("200.0")
          .units(Units::Meter)
          .description("Altitude to be used if desired Z has no units");

          param("Default loiter radius", m_args.lradius)
          .defaultValue("-100.0")
          .units(Units::Meter)
          .description("Loiter radius used in LoiterHere (idle)");

          param("Loitering tolerance", m_args.ltolerance)
          .defaultValue("10")
          .units(Units::Meter)
          .description("Distance to consider loitering (radius + tolerance)");

          param("Power Module", m_args.pwrm)
          .defaultValue("true")
          .description("There is a Power Module installed");

          param("Seconds before Waypoint", m_args.secs)
          .defaultValue("4")
          .units(Units::Second)
          .description("Seconds before actually reaching Waypoint that it is considered as reached");

          param("Copter - Minimum WP switch radius", m_args.cp_wp_radius)
          .defaultValue("0.5")
          .units(Units::Meter)
          .description("Used for waypointswitching at copters. Copters uses the seconds before reaching wp, but will also switch if this distance is met.");

          param("RC 1 PWM MIN", m_args.rc1.pwm_min)
          .defaultValue("1000")
          .units(Units::Microsecond)
          .description("Min PWM value for Roll channel");

          param("RC 1 PWM MAX", m_args.rc1.pwm_max)
          .defaultValue("2000")
          .units(Units::Microsecond)
          .description("Max PWM value for Roll channel");

          param("RC 1 MAX", m_args.rc1.val_max)
          .defaultValue("30.0")
          .units(Units::Degree)
          .description("Max Roll");

          param("RC 1 REV", m_args.rc1.reverse)
          .defaultValue("False")
          .description("Reverse Roll Channel");

          param("RC 2 PWM MIN", m_args.rc2.pwm_min)
          .defaultValue("1000")
          .units(Units::Microsecond)
          .description("Min PWM value for Climb Rate channel");

          param("RC 2 PWM MAX", m_args.rc2.pwm_max)
          .defaultValue("2000")
          .units(Units::Microsecond)
          .description("Max PWM value for Climb Rate channel");

          param("RC 2 MAX", m_args.rc2.val_max)
          .defaultValue("2.0")
          .units(Units::MeterPerSecond)
          .description("Max Climb Rate");

          param("RC 2 REV", m_args.rc2.reverse)
          .defaultValue("False")
          .description("Reverse Pitch Channel");

          param("RC 3 PWM MIN", m_args.rc3.pwm_min)
          .defaultValue("1000")
          .units(Units::Microsecond)
          .description("Min PWM value for Air Speed channel");

          param("RC 3 PWM MAX", m_args.rc3.pwm_max)
          .defaultValue("2000")
          .units(Units::Microsecond)
          .description("Max PWM value for Air Speed channel");

          param("RC 3 MIN", m_args.rc3.val_min)
          .defaultValue("10.0")
          .units(Units::MeterPerSecond)
          .description("Min Air Speed");

          param("RC 3 MAX", m_args.rc3.val_max)
          .defaultValue("30.0")
          .units(Units::MeterPerSecond)
          .description("Max Air Speed");

          param("RC 3 REV", m_args.rc3.reverse)
          .defaultValue("False")
          .description("Reverse Speed Channel");

          param("HITL", m_args.hitl)
          .defaultValue("false")
          .description("Hardware in the loop");

          param("Formation Flight", m_args.form_fl)
          .visibility(Tasks::Parameter::VISIBILITY_USER)
          .scope(Tasks::Parameter::SCOPE_MANEUVER)
          .defaultValue("false")
          .description("Receive control references from Formation Flight controller");

          param("Formation Flight Entity", m_args.form_fl_ent)
          .defaultValue("Formation Control")
          .description("Entity that sends Formation Flight control references");

          param("Convert MSL to WGS84 height", m_args.convert_msl)
          .defaultValue("false")
          .description("Convert altitude extracted from the Ardupilot to WGS84 height");

          param("Takeoff Pitch", m_args.takeoff_pitch)
          .defaultValue("13")
          .description("Default pitch angle for automatic takeoff, in degrees.");

          param("Loiter in Idle", m_args.loiter_idle)
          .defaultValue("true")
          .description("Loiter when in idle.");

          param("Use External Nav Data", m_args.use_external_nav)
          .defaultValue("false")
          .description("Dispatch ExternalNavData instead of EstimatedState");

          param("Temperature of ESC failure (degrees)", m_args.esc_temp)
          .defaultValue("70.0")
          .description("Temperature of ESC failure (degrees).");

          param("Toggle RC receivers", m_args.toggle_rc)
          .defaultValue("false")
          .description("Toggle RC receivers (Rx-A and Rx-B).");

          // Setup packet handlers
          // IMPORTANT: set up function to handle each type of MAVLINK packet here
          m_mlh[MAVLINK_MSG_ID_ATTITUDE] = &Task::handleAttitudePacket;
          m_mlh[MAVLINK_MSG_ID_GLOBAL_POSITION_INT] = &Task::handlePositionPacket;
          m_mlh[MAVLINK_MSG_ID_HWSTATUS] = &Task::handleHWStatusPacket;
          m_mlh[MAVLINK_MSG_ID_SCALED_PRESSURE] = &Task::handleScaledPressurePacket;
          m_mlh[MAVLINK_MSG_ID_GPS_RAW_INT] = &Task::handleRawGPSPacket;
          m_mlh[MAVLINK_MSG_ID_WIND] = &Task::handleWindPacket;
          m_mlh[MAVLINK_MSG_ID_COMMAND_ACK] = &Task::handleCmdAckPacket;
          m_mlh[MAVLINK_MSG_ID_MISSION_ACK] = &Task::handleMissionAckPacket;
          //m_mlh[MAVLINK_MSG_ID_MISSION_CURRENT] = &Task::handleMissionCurrentPacket;
          m_mlh[MAVLINK_MSG_ID_STATUSTEXT] = &Task::handleStatusTextPacket;
          m_mlh[MAVLINK_MSG_ID_HEARTBEAT] = &Task::handleHeartbeatPacket;
          m_mlh[MAVLINK_MSG_ID_NAV_CONTROLLER_OUTPUT] = &Task::handleNavControllerPacket;
          m_mlh[MAVLINK_MSG_ID_MISSION_ITEM] = &Task::handleMissionItemPacket;
          m_mlh[MAVLINK_MSG_ID_SYS_STATUS] = &Task::handleSystemStatusPacket;
          m_mlh[MAVLINK_MSG_ID_VFR_HUD] = &Task::handleHUDPacket;
          m_mlh[MAVLINK_MSG_ID_SYSTEM_TIME] = &Task::handleSystemTimePacket;
          //m_mlh[MAVLINK_MSG_ID_MISSION_REQUEST] = &Task::handleMissionRequestPacket;
          m_mlh[MAVLINK_MSG_ID_RAW_IMU] = &Task::handleImuRaw;

          // Setup processing of IMC messages
          bind<DesiredPath>(this);
          bind<DesiredRoll>(this);
          bind<DesiredZ>(this);
          bind<DesiredVerticalRate>(this);
          bind<DesiredSpeed>(this);
          bind<DesiredControl>(this);
          bind<IdleManeuver>(this);
          bind<ControlLoops>(this);
          bind<VehicleMedium>(this);
          bind<VehicleState>(this);
          bind<SimulatedState>(this);
          bind<DevCalibrationControl>(this);
          bind<AutopilotMode>(this);
          bind<Takeoff>(this);
          bind<Land>(this);

          //! Misc. initialization
          m_last_pkt_time = 0; //! time of last packet from Ardupilot
          m_estate.clear();
        }

        void
        onResourceRelease(void)
        {
          Memory::clear(m_TCP_sock);
        }

        void
        onResourceAcquisition(void)
        {
          openConnection();

          std::stringstream os;
          os << "mavlink+tcp://" << m_args.ip << ":" << m_args.TCP_port << "/";

          IMC::AnnounceService announce;
          announce.service = os.str();
          announce.service_type = IMC::AnnounceService::SRV_TYPE_EXTERNAL;
          dispatch(announce);
        }

        void
        onUpdateParameters(void)
        {
          //! Minimum value for bank (RC1) and vertical rate (R2)
          //! are simetrical to maximum values, no need to input them manually
          m_args.rc1.val_min = -m_args.rc1.val_max;
          m_args.rc2.val_min = -m_args.rc2.val_max;

          if(paramChanged(m_args.toggle_rc) && m_args.toggle_rc)
          {
            // Switch RC receivers.
            IMC::PowerChannelControl pcc_rca;
            IMC::PowerChannelControl pcc_rcb;

            pcc_rca.name = m_ctx.config.get("Power.LUEMB", "Power Channel 1 - Name");
            m_rca ? pcc_rca.op = IMC::PowerChannelControl::PCC_OP_TURN_OFF : pcc_rca.op = IMC::PowerChannelControl::PCC_OP_TURN_ON;
            dispatch(pcc_rca);

            pcc_rcb.name = m_ctx.config.get("Power.LUEMB", "Power Channel 2 - Name");
            m_rcb ? pcc_rcb.op = IMC::PowerChannelControl::PCC_OP_TURN_OFF : pcc_rcb.op = IMC::PowerChannelControl::PCC_OP_TURN_ON;
            dispatch(pcc_rcb);

            m_rca = !m_rca;
            m_rcb = !m_rcb;

            // Change toggle parameter back to false >> TODO: NOT WORKING!
            IMC::EntityParameter p;
            p.name = "Toggle RC receivers";
            p.value = "false";
            IMC::SetEntityParameters msg;
            msg.name = getEntityId();
            msg.params.push_back(p);
            dispatch(msg);
          }
        }

        void
        openConnection(void)
        {
          try
          {
            m_TCP_sock = new TCPSocket;
            m_TCP_sock->connect(m_args.TCP_addr, m_args.TCP_port);
            m_TCP_sock->setNoDelay(true);
            setupRate(m_args.trate);
            inf(DTR("Ardupilot interface initialized"));

            // Clear previous mission on autopilot
            mavlink_msg_mission_clear_all_pack(255, 0, &m_msg, m_sysid, 0);
            uint16_t n = mavlink_msg_to_send_buffer(m_buf, &m_msg);
            sendData(m_buf, n);
            debug("Cleared mission in ardupilot.");
          }
          catch (...)
          {
            Memory::clear(m_TCP_sock);
            war(DTR("Connection failed, retrying..."));
            setEntityState(IMC::EntityState::ESTA_NORMAL, Status::CODE_COM_ERROR);
          }
        }

        void
        setupRate(uint8_t rate)
        {
          uint8_t buf[512];
          mavlink_message_t msg;

          //! ATTITUDE and SIMSTATE messages
          mavlink_msg_request_data_stream_pack(255, 0, &msg,
                                               m_sysid,
                                               0,
                                               MAV_DATA_STREAM_EXTRA1,
                                               rate,
                                               1);

          uint16_t n = mavlink_msg_to_send_buffer(buf, &msg);
          sendData(buf, n);
          spew("ATTITUDE Stream setup to %d Hertz", rate);

          //! VFR_HUD message
          mavlink_msg_request_data_stream_pack(255, 0, &msg,
                                               m_sysid,
                                               0,
                                               MAV_DATA_STREAM_EXTRA2,
                                               rate,
                                               1);

          n = mavlink_msg_to_send_buffer(buf, &msg);
          sendData(buf, n);
          spew("VFR Stream setup to %d Hertz", rate);

          //! GLOBAL_POSITION_INT message
          mavlink_msg_request_data_stream_pack(255, 0, &msg,
                                               m_sysid,
                                               0,
                                               MAV_DATA_STREAM_POSITION,
                                               rate,
                                               1);

          n = mavlink_msg_to_send_buffer(buf, &msg);
          sendData(buf, n);
          spew("POSITION Stream setup to %d Hertz", rate);

          //! SYS_STATUS, POWER_STATUS, MEMINFO, MISSION_CURRENT,
          //! GPS_RAW_INT, NAV_CONTROLLER_OUTPUT and FENCE_STATUS messages
          mavlink_msg_request_data_stream_pack(255, 0, &msg,
                                               m_sysid,
                                               0,
                                               MAV_DATA_STREAM_EXTENDED_STATUS,
                                               (int)(rate/5),
                                               1);

          n = mavlink_msg_to_send_buffer(buf, &msg);
          sendData(buf, n);
          spew("STATUS Stream setup to %d Hertz", (int)(rate/5));

          //! AHRS, HWSTATUS, WIND, RANGEFINDER and SYSTEM_TIME messages
          mavlink_msg_request_data_stream_pack(255, 0, &msg,
                                               m_sysid,
                                               0,
                                               MAV_DATA_STREAM_EXTRA3,
                                               1,
                                               1);

          n = mavlink_msg_to_send_buffer(buf, &msg);
          sendData(buf, n);
          spew("AHRS-HWSTATUS-WIND Stream setup to 1 Hertz");

          //! RAW_IMU, SCALED_PRESSURE and SENSOR_OFFSETS messages
          mavlink_msg_request_data_stream_pack(255, 0, &msg,
                                               m_sysid,
                                               0,
                                               MAV_DATA_STREAM_RAW_SENSORS,
                                               rate/2,
                                               1);

          n = mavlink_msg_to_send_buffer(buf, &msg);
          sendData(buf, n);
          spew("SENSORS Stream setup to 1 Hertz");

          //! RC_CHANNELS_RAW and SERVO_OUTPUT_RAW messages
          mavlink_msg_request_data_stream_pack(255, 0, &msg,
                                               m_sysid,
                                               0,
                                               MAV_DATA_STREAM_RC_CHANNELS,
                                               1,
                                               0);

          n = mavlink_msg_to_send_buffer(buf, &msg);
          sendData(buf, n);
          spew("RC Stream disabled");
        }

        //! Prints to terminal and log when control loops are activated and deactivated
        void
        info(uint32_t was, uint32_t is, uint32_t loop, const char* desc)
        {
          was &= loop;
          is &= loop;

          if (was && !is)
            inf("%s - deactivating", desc);
          else if (!was && is)
            inf("%s - activating", desc);
        }

        void
        consume(const IMC::ControlLoops* cloops)
        {
          if (m_external && cloops->enable)
          {
            m_controllps = *cloops;
            inf(DTR("ArduPilot is in Manual mode, saving control loops."));
            //! Control loops will be enabled when AUTO mode is activated
            return;
          }

          uint32_t prev = m_cloops;

          if (cloops->enable)
          {
            m_cloops |= cloops->mask;
            if ((!m_args.ardu_tracker) && (cloops->mask & IMC::CL_PATH))
            {
              inf("Ardupilot tracker is NOT enabled");
              m_cloops &= ~IMC::CL_PATH;
            }

            if (!(m_args.ardu_tracker) && (cloops->mask & IMC::CL_ROLL))
            {
              onUpdateParameters();
              activateFBW();
            }
          }
          else
          {
            m_cloops &= ~cloops->mask;

            if ((cloops->mask & IMC::CL_ROLL) && !m_ground && m_vehicle_type == VEHICLE_FIXEDWING)
            {
              mavlink_message_t msg;
              uint8_t buf[512];

              //! Sending value 0 disables RC override for that channel
              mavlink_msg_rc_channels_override_pack(255, 0, &msg,
                                                    1,
                                                    1,
                                                    0, //! RC Channel 1 (roll)
                                                    0, //! RC Channel 2 (vertical rate)
                                                    0, //! RC Channel 3 (speed)
                                                    0, //! RC Channel 4 (rudder)
                                                    0, //! RC Channel 5 (not used)
                                                    0, //! RC Channel 6 (not used)
                                                    0, //! RC Channel 7 (not used)
                                                    0);//! RC Channel 8 (mode)
              uint16_t n = mavlink_msg_to_send_buffer(buf, &msg);
              sendData(buf, n);
            }
          }

          info(prev, m_cloops, IMC::CL_SPEED, "speed control");
          info(prev, m_cloops, IMC::CL_ALTITUDE, "altitude control");
          info(prev, m_cloops, IMC::CL_VERTICAL_RATE, "vertical rate control");
          info(prev, m_cloops, IMC::CL_ROLL, "bank control");
          info(prev, m_cloops, IMC::CL_YAW, "heading control");
          info(prev, m_cloops, IMC::CL_PATH, "path control");
        }

        //! Messages for FBWB control (using DUNE's controllers)
        void
        activateFBW(void)
        {
          if (m_vehicle_type == VEHICLE_FIXEDWING)
          {
            uint8_t buf[512];
            mavlink_message_t msg;

            mavlink_msg_set_mode_pack(255, 0, &msg,
                                      m_sysid,
                                      1,
                                      6); //! FBWB is mode 6

            uint16_t n = mavlink_msg_to_send_buffer(buf, &msg);
            sendData(buf, n);
          }
          else
          {
            debug("Tried to set FBW on a non-supported vehicle!");
          }
        }

        void
        consume(const IMC::DesiredRoll* d_roll)
        {
          //! If in Manual mode, Taking-off, Landing or on Ground do not send
          //! control references to ArduPilot
          if (m_external || m_critical || m_ground)
          {
            debug("external: %d, critical: %d, ground: %d", (int)m_external, (int)m_critical, (int)m_ground);
            return;
          }

          if (!(m_cloops & IMC::CL_ROLL))
          {
            debug("bank control is NOT active");
            return;
          }

          //! If in formation flight only keep bank references coming from Formation Control entity
          if (m_args.form_fl && resolveEntity(m_args.form_fl_ent) != d_roll->getSourceEntity())
            return;

          m_droll = Angles::degrees(d_roll->value);

          //! Convert references to PWM and send all

          int pwm_roll = map2PWM(m_args.rc1.pwm_min, m_args.rc1.pwm_max,
                                 m_args.rc1.val_min, m_args.rc1.val_max,
                                 m_droll, m_args.rc1.reverse);

          int pwm_climb = map2PWM(m_args.rc2.pwm_min, m_args.rc2.pwm_max,
                                  m_args.rc2.val_min, m_args.rc2.val_max,
                                  m_dclimb, m_args.rc2.reverse);

          int pwm_speed = map2PWM(m_args.rc3.pwm_min, m_args.rc3.pwm_max,
                                  m_args.rc3.val_min, m_args.rc3.val_max,
                                  m_dspeed, m_args.rc3.reverse);

          debug("V1: %f, V2: %f, V3: %f", m_droll, m_dclimb, m_dspeed);
          debug("RC1: %d, RC2: %d, RC3: %d", pwm_roll, pwm_climb, pwm_speed);

          uint8_t buf[512];

          mavlink_message_t msg;
          mavlink_msg_rc_channels_override_pack(255, 0, &msg,
                                                1,
                                                1,
                                                pwm_roll, //! RC Channel 1 (roll)
                                                pwm_climb, //! RC Channel 2 (vertical rate)
                                                pwm_speed, //! RC Channel 3 (speed)
                                                1500, //! RC Channel 4 (rudder)
                                                0, //! RC Channel 5 (not used)
                                                0, //! RC Channel 6 (not used)
                                                0, //! RC Channel 7 (not used)
                                                0);//! RC Channel 8 (mode - do not override)
          uint16_t n = mavlink_msg_to_send_buffer(buf, &msg);
          sendData(buf, n);
        }

        void
        consume(const IMC::DesiredControl* d_acc)
        {
          if (getSystemId() != d_acc->getSource())
          {
            debug("Ignoring DesiredAcc from remote system '%s' and entity '%s'",
                  resolveSystemId(d_acc->getSource()),
                  resolveEntity(d_acc->getSourceEntity()).c_str());
            return;
          }

          if (m_external)
          {
            trace("ArduPilot is in Manual mode, ignoring acceleration setpoint.");
            return;
          }

          if (!((m_cloops & IMC::CL_FORCE)))
          {
            trace("Force (acc) control is NOT active");
            return;
          }

          if (m_vehicle_type == VEHICLE_COPTER &&
              m_mode != CP_MODE_GUIDED)
          {
            // Copters must first be set to guided as of AC 3.2
            uint8_t buf[512];
            mavlink_message_t* msg = new mavlink_message_t;

            mavlink_msg_set_mode_pack(255, 0, msg,
                                      m_sysid,
                                      1,
                                      CP_MODE_GUIDED);

            uint16_t n = mavlink_msg_to_send_buffer(buf, msg);
            sendData(buf, n);
            debug("Guided MODE on ardupilot is set");
          }

          // Pack and send to arducopter
          // only if ardu_tracker is disabled.
          if (m_vehicle_type == VEHICLE_COPTER
              && !m_args.ardu_tracker)
          {
            uint32_t mask = 0x07FF; // Start, ignore all. (1s 12 first bits)
            mask &= ~(1 << 9); // Clear bit 10.
            float x=0, y=0, z=0;

            if (d_acc->flags & DesiredControl::FL_X)
            {
              x = d_acc->x;
              mask &= ~ ( 1 << (0 + 6));
            }
            if (d_acc->flags & DesiredControl::FL_Y)
            {
              y = d_acc->y;
              mask &= ~ (1 << (1 + 6));
            }
            if (d_acc->flags & DesiredControl::FL_Z)
            {
              z = d_acc->z;
              mask &= ~ (1 << (2 + 6));
            }

            mavlink_message_t msg;
            uint8_t buf[512];

            mavlink_msg_set_position_target_local_ned_pack(255, 0, &msg,
                                                      Clock::getMsec(),
                                                      m_sysid, //@param target_system System ID
                                                      0, //@param target_component Component ID
                                                      MAV_FRAME_LOCAL_NED,
                                                      mask,
                                                      0,0,0,
                                                      0,0,0,
                                                      x,y,z,
                                                      0, 0);

            int n = mavlink_msg_to_send_buffer(buf, &msg);
            sendData(buf, n);

            spew("Sent accel data to apm.");
          }
        }

        void
        consume(const IMC::DesiredZ* d_z)
        {
          if (!(m_cloops & IMC::CL_ALTITUDE))
          {
            debug("altitude control is NOT active");
            return;
          }

          (void) d_z;
        }

        void
        consume(const IMC::DesiredVerticalRate* d_vr)
        {
          if (!(m_cloops & IMC::CL_VERTICAL_RATE))
          {
            debug("vertical rate control is NOT active");
            return;
          }

          //! Saving value
          m_dclimb = d_vr->value;
        }

        void
        consume(const IMC::DesiredSpeed* d_speed)
        {
          if (!(m_cloops & IMC::CL_SPEED))
          {
            inf(DTR("speed control is NOT active"));
            return;
          }

          //! Saving value
          m_dspeed = d_speed->value;
        }

        //! Converts value in range min_value:max_value to a value_pwm in range min_pwm:max_pwm
        int
        map2PWM(int min_pwm, int max_pwm, float min_value, float max_value, float value, bool reverse)
        {
          int value_pwm;

          if (reverse)
            value_pwm = (int) max_pwm - ((max_pwm - min_pwm) * (value - min_value) / (max_value - min_value));
          else
            value_pwm = (int) ((max_pwm - min_pwm) * (value - min_value) / (max_value - min_value)) + min_pwm;

          return trimValue(value_pwm, min_pwm, max_pwm);
        }

        //! Message for GUIDED/AUTO control (using Ardupilot's controllers)
        void
        consume(const IMC::DesiredPath* path)
        {
          if (m_external)
          {
            m_dpath = *path;
            inf(DTR("ArduPilot is in Manual mode, saving desired path."));
            return;
          }

          if (!((m_cloops & IMC::CL_PATH) && m_args.ardu_tracker))
          {
            inf(DTR("path control is NOT active"));
            return;
          }

          //! In Auto mode but still in ground - warns operator to add takeoff to the plan.
          if (m_ground)
          {
            war(DTR("ArduPilot in Auto mode, but still in ground! Add a takeoff waypoint to the plan."));
            return;
          }

          uint8_t buf[512], mode;
          mavlink_message_t msg;
          uint16_t n;

          // Copters must first be set to guided as of AC 3.2
          // Planes must first be set to guided as of AP 3.3.0
          mode = (m_vehicle_type == VEHICLE_COPTER) ? (uint8_t)CP_MODE_GUIDED : (uint8_t)PL_MODE_GUIDED;
          mavlink_msg_set_mode_pack(255, 0, &msg,
                                    m_sysid,
                                    1,
                                    mode);
          n = mavlink_msg_to_send_buffer(buf, &msg);
          sendData(buf, n);
          debug("Guided MODE on ardupilot is set.");

          //! Setting airspeed parameter
          if (m_vehicle_type == VEHICLE_COPTER)
          {
            mavlink_msg_param_set_pack(255, 0, &msg,
                                                 m_sysid, //! target_system System ID
                                                 0, //! target_component Component ID
                                                 "WPNAV_SPEED", //! Parameter name
                                                 (int)(path->speed * 100), //! Parameter value
                                                 MAV_PARAM_TYPE_INT16); //! Parameter type
          }
          else
          {
            mavlink_msg_param_set_pack(255, 0, &msg,
                                     m_sysid, //! target_system System ID
                                     0, //! target_component Component ID
                                     "TRIM_ARSPD_CM", //! Parameter name
                                     (int)(path->speed * 100), //! Parameter value
                                     MAV_PARAM_TYPE_INT16); //! Parameter type
          }
          n = mavlink_msg_to_send_buffer(buf, &msg);
          sendData(buf, n);

          //! Setting loiter radius parameter
          if (m_vehicle_type != VEHICLE_COPTER)
          {
            mavlink_msg_param_set_pack(255, 0, &msg,
                                       m_sysid, //! target_system System ID
                                       0, //! target_component Component ID
                                       "WP_LOITER_RAD", //! Parameter name
                                       path->lradius ? (path->flags & DesiredPath::FL_CCLOCKW ? (-1 * path->lradius) : (path->lradius)) : 10, //! Parameter value
                                       MAV_PARAM_TYPE_INT16); //! Parameter type

            n = mavlink_msg_to_send_buffer(buf, &msg);
            sendData(buf, n);
          }
          m_desired_radius = (uint16_t) path->lradius;

          float alt = (path->end_z_units & IMC::Z_NONE) ? m_args.alt : (float)path->end_z;

          //! Destination
          if (m_vehicle_type == VEHICLE_COPTER)
          {
            mavlink_msg_mission_item_pack(255, 0, &msg,
                                                    m_sysid, //! target_system System ID
                                                    0, //! target_component Component ID
                                                    1, //! seq Sequence
                                                    MAV_FRAME_GLOBAL, //! frame The coordinate system of the MISSION. see MAV_FRAME in mavlink_types.h
                                                    MAV_CMD_NAV_WAYPOINT, //! command The scheduled action for the MISSION. see MAV_CMD in ardupilotmega.h
                                                    2, //! current false:0, true:1, guided mode:2
                                                    0, //! autocontinue to next wp
                                                    0, //! p1 - Radius of acceptance? Think not used.
                                                    0, //! Not used
                                                    0, // direction does not matter for copter.
                                                    0, //! Not used
                                                    (float)Angles::degrees(path->end_lat), //! x PARAM5 / local: x position, global: latitude
                                                    (float)Angles::degrees(path->end_lon), //! y PARAM6 / y position: global: longitude
                                                    alt - m_hae_offset);//! z PARAM7 / z position: global: altitude
          }
          else
          {
          //! Because this is a GUIDED waypoint, MISSION_COUNT and WRITE_PARTIAL_LIST messages should not be sent
          mavlink_msg_mission_item_pack(255, 0, &msg,
                                        m_sysid, //! target_system System ID
                                        0, //! target_component Component ID
                                        0, //! seq Sequence
                                        MAV_FRAME_GLOBAL, //! frame The coordinate system of the MISSION. see MAV_FRAME in mavlink_types.h
                                        (path->lradius ? MAV_CMD_NAV_LOITER_UNLIM : MAV_CMD_NAV_WAYPOINT), //! command The scheduled action for the MISSION. see MAV_CMD in ardupilotmega.h
                                        2, //! current false:0, true:1, guided mode:2
                                        1, //! autocontinue to next wp
                                        0, //! Not used
                                        0, //! Not used
                                        path->flags & DesiredPath::FL_CCLOCKW ? -1 : 0, //! If <0, then CCW loiter
                                        0, //! Not used
                                        (float)Angles::degrees(path->end_lat), //! x PARAM5 / local: x position, global: latitude
                                        (float)Angles::degrees(path->end_lon), //! y PARAM6 / y position: global: longitude
                                        alt - m_hae_offset);//! z PARAM7 / z position: global: altitude

          }
          n = mavlink_msg_to_send_buffer(buf, &msg);
          sendData(buf, n);

          m_changing_wp = true;

          m_pcs.start_lat = m_lat;
          m_pcs.start_lon = m_lon;
          m_pcs.start_z = getHeight();
          m_pcs.start_z_units = IMC::Z_HEIGHT;

          m_pcs.end_lat = path->end_lat;
          m_pcs.end_lon = path->end_lon;
          m_pcs.end_z = alt;
          m_pcs.end_z_units = IMC::Z_HEIGHT;
          m_pcs.flags = PathControlState::FL_3DTRACK | PathControlState::FL_CCLOCKW;
          m_pcs.flags &= path->flags;
          m_pcs.lradius = path->lradius;
          m_pcs.path_ref = path->path_ref;

          dispatch(m_pcs);
          m_dpath = *path;
          m_last_wp = Clock::get();

          debug("Waypoint packet sent to Ardupilot");
        }

        void
        consume(const IMC::Takeoff* tkoff)
        {
          IMC::DesiredPath path;

          path.start_lat = m_lat;
          path.start_lon = m_lon;
          path.start_z = getHeight();
          path.start_z_units = IMC::Z_HEIGHT;

          path.end_lat = tkoff->lat;
          path.end_lon = tkoff->lon;
          path.end_z = tkoff->z;
          path.end_z_units = tkoff->z_units;

          // Trigger automatic takeoff
          (m_vehicle_type == VEHICLE_COPTER) ? autoTakeoff(&path, 0) : autoTakeoff(&path, tkoff->takeoff_pitch);
        }

        void
        consume(const IMC::Land* land)
        {
          if(!(m_dpath.flags & IMC::DesiredPath::FL_LAND))
          {
            debug("\n\r Land consume: doesn't have order to issue command yet!");
            return;
          }

          // Trigger automatic landing
          autoLand(land);
        }

        void
        autoTakeoff(const IMC::DesiredPath* dpath, float pitch)
        {
          // Local variables
          uint8_t buf[512], mode;
          uint16_t n;
          mavlink_message_t msg;

          // Clear previous mission on autopilot
          mavlink_msg_mission_clear_all_pack(255, 0, &msg, m_sysid, 0);
          n = mavlink_msg_to_send_buffer(buf, &msg);
          sendData(buf, n);
          debug("Cleared mission in ardupilot.");

          // Check if in manual mode
          if (m_external)
          {
            m_dpath = *dpath;
            inf(DTR("ArduPilot is in Manual mode, saving desired path."));
            return;
          }

          // Set mode GUIDED.
          mode = (m_vehicle_type == VEHICLE_COPTER) ? (uint8_t)CP_MODE_GUIDED : (uint8_t)PL_MODE_GUIDED;
          mavlink_msg_set_mode_pack(255, 0, &msg,
                                    m_sysid,
                                    1,
                                    mode);
          n = mavlink_msg_to_send_buffer(buf, &msg);
          sendData(buf, n);
          debug("Guided MODE on ardupilot is set.");

          // Send takeoff command to ardupilot
          if (m_vehicle_type == VEHICLE_COPTER)
            sendCommandPacket(MAV_CMD_NAV_TAKEOFF, (float)Angles::degrees(pitch), 0, 0, 0, 0, 0, dpath->end_z - m_href);
          else
          {
            // Send Mission Count
            mavlink_msg_mission_count_pack(255, 0, &msg, m_sysid, 0, 2);
            n = mavlink_msg_to_send_buffer(buf, &msg);
            sendData(buf, n);

            // Send Write Partial List
            mavlink_msg_mission_write_partial_list_pack(255, 0, &msg, m_sysid, 0, 1, 1);
            n = mavlink_msg_to_send_buffer(buf, &msg);
            sendData(buf, n);

            // Set Home as current position
            mavlink_msg_mission_item_pack(255, 0, &msg,
                                          m_sysid, //! target_system System ID
                                          0, //! target_component Component ID
                                          0, //! seq Sequence
                                          MAV_FRAME_GLOBAL,    //! frame The coordinate system of the MISSION. see MAV_FRAME in mavlink_types.h
                                          MAV_CMD_DO_SET_HOME, //! command The scheduled action for the MISSION. see MAV_CMD in ardupilotmega.h
                                          0, //! current false:0, true:1, guided mode:2
                                          0, //! autocontinue to next wp
                                          1, //! Location: current=1, specificed=0
                                          0, //! Not used
                                          0, //! Not used
                                          0, //! Not used
                                          0, //! Latitude
                                          0, //! Longitude
                                          0);//! z PARAM7 / z position: global: altitude
            n = mavlink_msg_to_send_buffer(buf, &msg);
            sendData(buf, n);

            // Send Mission Item
            mavlink_msg_mission_item_pack(255, 0, &msg,
                                          m_sysid, //! target_system System ID
                                          0, //! target_component Component ID
                                          1, //! seq Sequence
                                          MAV_FRAME_GLOBAL,    //! frame The coordinate system of the MISSION. see MAV_FRAME in mavlink_types.h
                                          MAV_CMD_NAV_TAKEOFF, //! command The scheduled action for the MISSION. see MAV_CMD in ardupilotmega.h
                                          0, //! current false:0, true:1, guided mode:2
                                          1, //! autocontinue to next wp
                                          (float)Angles::degrees(pitch), //! Pitch Angle (not used for COPTER)
                                          0, //! Not used
                                          0, //! Not used
                                          0, //! Not used
                                          (float)Angles::degrees(dpath->end_lat), //! Latitude
                                          (float)Angles::degrees(dpath->end_lon), //! Longitude
                                          dpath->end_z - m_hae_offset);//! z PARAM7 / z position: global: altitude
            n = mavlink_msg_to_send_buffer(buf, &msg);
            sendData(buf, n);

            // Set AUTO mode
            mavlink_msg_set_mode_pack(255, 0, &msg,
                                                m_sysid,
                                                1,
                                                PL_MODE_AUTO);
            n = mavlink_msg_to_send_buffer(buf, &msg);
            sendData(buf, n);
            debug("Auto MODE on ardupilot is set");
          }

          // Update PathControlState
          m_pcs.start_lat = m_lat;
          m_pcs.start_lon = m_lon;
          m_pcs.start_z = getHeight();
          m_pcs.start_z_units = IMC::Z_HEIGHT;

          m_pcs.end_lat = dpath->end_lat;
          m_pcs.end_lon = dpath->end_lon;
          m_pcs.end_z = dpath->end_z;
          m_pcs.end_z_units = dpath->end_z_units;

          m_pcs.flags = PathControlState::FL_3DTRACK | PathControlState::FL_CCLOCKW;
          m_pcs.flags &= dpath->flags;
          m_pcs.lradius = dpath->lradius;
          m_pcs.path_ref = dpath->path_ref;

          dispatch(m_pcs);

          // Debug output message
          debug("Takeoff command sent to Ardupilot.");
        }

        void
        autoLand(const IMC::Land* land)
        {
          // Local variables
          uint8_t buf[512], mode;
          uint16_t n;
          mavlink_message_t msg;

          // Check if in manual mode
          if (m_external)
          {
            inf(DTR("ArduPilot is in Manual mode, unable to perform automatic landing."));
            return;
          }

          // Send land command to ardupilot
          if (m_vehicle_type == VEHICLE_COPTER)
          {
            // Set LAND mode.
            mode = (uint8_t)CP_MODE_LAND;
            mavlink_msg_set_mode_pack(255, 0, &msg,
                                      m_sysid,
                                      1,
                                      mode);
            n = mavlink_msg_to_send_buffer(buf, &msg);
            sendData(buf, n);
            debug("Land MODE on ardupilot is set.");

            // Send LAND command.
            sendCommandPacket(MAV_CMD_NAV_LAND, land->abort_z - m_href, 0, 0, 0, (float)Angles::degrees(land->lat), (float)Angles::degrees(land->lon), 0);
          }
          else
          {
            // Send Mission Count
            mavlink_msg_mission_count_pack(255, 0, &msg, m_sysid, 0, 2);
            n = mavlink_msg_to_send_buffer(buf, &msg);
            sendData(buf, n);

            // Send Write Partial List
            mavlink_msg_mission_write_partial_list_pack(255, 0, &msg, m_sysid, 0, 1, 1);
            n = mavlink_msg_to_send_buffer(buf, &msg);
            sendData(buf, n);

            // Send Mission Item
            mavlink_msg_mission_item_pack(255, 0, &msg,
                                          m_sysid,          //! target_system System ID
                                          0, //! target_component Component ID
                                          1, //! seq Sequence
                                          MAV_FRAME_GLOBAL, //! frame The coordinate system of the MISSION. see MAV_FRAME in mavlink_types.h
                                          MAV_CMD_NAV_LAND, //! command The scheduled action for the MISSION. see MAV_CMD in ardupilotmega.h
                                          0, //! current false:0, true:1, guided mode:2
                                          0, //! autocontinue to next wp
                                          land->abort_z - m_hae_offset,      //! Abort Altitude
                                          0, //! Not used
                                          0, //! Not used
                                          0, //! Not used
                                          (float)Angles::degrees(land->lat), //! Touchdown Latitude
                                          (float)Angles::degrees(land->lon), //! Touchdown Longitude
                                          land->z - m_hae_offset);           //! z PARAM7 / z position: global: altitude
            n = mavlink_msg_to_send_buffer(buf, &msg);
            sendData(buf, n);

            // Set AUTO mode.
            mode = (uint8_t)PL_MODE_AUTO;
            mavlink_msg_set_mode_pack(255, 0, &msg,
                                      m_sysid,
                                      1,
                                      mode);
            n = mavlink_msg_to_send_buffer(buf, &msg);
            sendData(buf, n);
            debug("Auto MODE on ardupilot is set.");
          }

          m_land = true;

          // Debug output message
          debug("Land command sent to Ardupilot.");
        }

        void
        loiterHere(void)
        {

          if ((getEntityState() != IMC::EntityState::ESTA_NORMAL) || m_external || m_ground)
            return;

          mavlink_message_t msg;
          uint8_t buf[512];

          mavlink_msg_param_set_pack(255, 0, &msg,
                                     m_sysid, //! target_system System ID
                                     0, //! target_component Component ID
                                     "WP_LOITER_RAD", //! Parameter name
                                     m_args.lradius, //! Parameter value
                                     MAV_PARAM_TYPE_INT16); //! Parameter type

          uint16_t n = mavlink_msg_to_send_buffer(buf, &msg);
          sendData(buf, n);

          sendCommandPacket(MAV_CMD_NAV_LOITER_UNLIM);

          debug("Sent LOITER packet to Ardupilot");

          m_pcs.start_lat = m_fix.lat;
          m_pcs.start_lon = m_fix.lon;
          m_pcs.start_z = m_fix.height;

          m_pcs.end_lat = m_fix.lat;
          m_pcs.end_lon = m_fix.lon;
          m_pcs.end_z = m_fix.height;

          if( m_vehicle_type == VEHICLE_COPTER )
          {
            // Calculate the prev. absolute position
            double lat = m_estate.lat;
            double lon = m_estate.lon;
            WGS84::displace(m_estate.x, m_estate.y, &lat, &lon);
            m_pcs.end_lat = lat;
            m_pcs.end_lon = lon;
          }

          m_pcs.flags = PathControlState::FL_LOITERING | PathControlState::FL_NEAR | (m_args.lradius < 0 ? PathControlState::FL_CCLOCKW : 0);
          m_pcs.lradius = m_args.lradius * (m_args.lradius < 0 ? -1 : 1);

          dispatch(m_pcs);
        }

        void
        consume(const IMC::IdleManeuver* idle)
        {
          (void)idle;
          m_dpath.clear();

          if(m_args.loiter_idle)
            loiterHere();
        }

        void
        consume(const IMC::VehicleMedium* vm)
        {
          m_ground = (vm->medium == IMC::VehicleMedium::VM_GROUND);

          if (!m_ground)
            m_offset_st = false;

          if (m_ground && m_land && m_external)
          {
            // Clear previous mission on autopilot
            mavlink_msg_mission_clear_all_pack(255, 0, &m_msg, m_sysid, 0);
            uint16_t n = mavlink_msg_to_send_buffer(m_buf, &m_msg);
            sendData(m_buf, n);
            debug("Cleared mission in ardupilot.");

            m_land = false;
          }
        }

        void
        consume(const IMC::VehicleState* msg)
        {
          m_service = (msg->op_mode == IMC::VehicleState::VS_SERVICE);
        }

        //! Used for HITL simulations
        void
        consume(const IMC::SimulatedState* sim_state)
        {
          if (!m_ctx.profiles.isSelected("HITL"))
            return;

          mavlink_message_t msg;
          uint8_t buf[512];

          double lat_ref = sim_state->lat;
          double lon_ref = sim_state->lon;
          float hei_ref = sim_state->height;

          int lat, lon, alt;

          WGS84::displace(sim_state->x, sim_state->y, sim_state->z,
              &lat_ref, &lon_ref, &hei_ref);

          lat = (int) (Angles::degrees(lat_ref) * 1E7);
          lon = (int) (Angles::degrees(lon_ref) * 1E7);
          alt = (int) (hei_ref * 1000);

          float vx, vy, vz;

          Coordinates::BodyFixedFrame::toInertialFrame(sim_state->phi, sim_state->theta, sim_state->psi,
              sim_state->u, sim_state->v, sim_state->w,
              &vx, &vy, &vz);

          mavlink_msg_hil_state_pack(255, 0, &msg,
                                     (unsigned long int) (Clock::getSinceEpochNsec() / 1000), //! Timestamp (microseconds since UNIX epoch or microseconds since system boot)
                                     sim_state->phi, //! Roll angle (rad)
                                     sim_state->theta, //! Pitch angle (rad)
                                     sim_state->psi, //! Yaw angle (rad)
                                     sim_state->p, //! Roll angular speed (rad/s)
                                     sim_state->q, //! Pitch angular speed (rad/s)
                                     sim_state->r, //! Yaw angular speed (rad/s)
                                     lat, //! Latitude, expressed as * 1E7
                                     lon, //! Longitude, expressed as * 1E7
                                     alt, //! Altitude in meters, expressed as * 1000 (millimeters)
                                     (short int) (vx * 100), //! Ground X Speed (Latitude), expressed as m/s * 100
                                     (short int) (vy * 100), //! Ground Y Speed (Longitude), expressed as m/s * 100
                                     (short int) (vz * 100), //! Ground Z Speed (Altitude), expressed as m/s * 100
                                     0, //! X acceleration (mg)
                                     0, //! Y acceleration (mg)
                                     0); //! Z acceleration (mg)

          uint16_t n = mavlink_msg_to_send_buffer(buf, &msg);
          sendData(buf, n);
        }

        void
        consume(const IMC::DevCalibrationControl* msg)
        {
          // Set ground pressure (used for Planes)
          if (msg->op == IMC::DevCalibrationControl::DCAL_START)
            sendCommandPacket(MAV_CMD_PREFLIGHT_CALIBRATION, 0, 0, 1);

          (void)msg;
        }

        void
        consume(const IMC::AutopilotMode* msg)
        {
          // Arm/Disarm (used for Planes)
          if (msg->mode.compare("ARM") == 0)
            sendCommandPacket(MAV_CMD_COMPONENT_ARM_DISARM, 1);

          if (msg->mode.compare("DISARM") == 0)
            sendCommandPacket(MAV_CMD_COMPONENT_ARM_DISARM, 0);

          (void)msg;
        }

        void
        sendCommandPacket(uint16_t cmd, float arg1=0, float arg2=0, float arg3=0, float arg4=0, float arg5=0, float arg6=0, float arg7=0)
        {
          uint8_t buf[512];

          mavlink_message_t msg;

          trace("%0.2f %0.2f %0.2f %0.2f %0.2f %0.2f %0.2f", arg1, arg2, arg3, arg4, arg5, arg6, arg7);

          mavlink_msg_command_long_pack(255, 0, &msg, m_sysid, 0, cmd, 0, arg1, arg2, arg3, arg4, arg5, arg6, arg7);

          uint16_t n = mavlink_msg_to_send_buffer(buf, &msg);
          sendData(buf, n);
        }

        void
        sendMissionItem(bool next)
        {
          if (next && !m_mission_items.empty())
            m_mission_items.pop();

          if (m_mission_items.empty())
          {
            debug("Mission Item queue is empty.");
            return;
          }

          uint8_t buf[512];

          uint16_t n = mavlink_msg_to_send_buffer(buf, &m_mission_items.front());
          sendData(buf, n);
        }

        void
        onMain(void)
        {
          while (!stopping())
          {
            // Handle data
            if (m_TCP_sock)
            {
              handleArdupilotData();
            }
            else
            {
              Time::Delay::wait(0.5);
              openConnection();
            }

            if (!m_error_missing)
            {
              if (m_external)
              {
                if (!m_esta_ext)
                {
                  setEntityState(IMC::EntityState::ESTA_NORMAL, "External Control");
                  m_esta_ext = true;
                }
              }
              else// if (getEntityState() != IMC::EntityState::ESTA_NORMAL)
              {
                setEntityState(IMC::EntityState::ESTA_NORMAL, Status::CODE_ACTIVE);
                m_esta_ext = false;
              }
            }

            // Handle IMC messages from bus
            consumeMessages();
          }
        }

        bool
        poll(double timeout)
        {
          if (m_TCP_sock != NULL)
            return Poll::poll(*m_TCP_sock, timeout);

          return false;
        }

        int
        sendData(uint8_t* bfr, int size)
        {
          if (m_TCP_sock)
          {
            trace("Sending something");
            return m_TCP_sock->write((char*)bfr, size);
          }
          return 0;
        }

        int
        receiveData(uint8_t* buf, size_t blen)
        {
          if (m_TCP_sock)
          {
            try
            {
              return m_TCP_sock->read(buf, blen);
            }
            catch (std::runtime_error& e)
            {
              err("%s", e.what());
              war(DTR("Connection lost, retrying..."));
              Memory::clear(m_TCP_sock);

              m_TCP_sock = new Network::TCPSocket;
              m_TCP_sock->connect(m_args.TCP_addr, m_args.TCP_port);
              return 0;
            }
          }
          return 0;
        }

        void
        handleArdupilotData(void)
        {
          mavlink_status_t status;

          double now = Clock::get();
          int counter = 0;

          while (poll(0.01) && counter < 100)
          {
            counter++;

            int n = receiveData(m_buf, sizeof(m_buf));
            if (n < 0)
            {
              debug("Receive error");
              break;
            }

            now = Clock::get();

            for (int i = 0; i < n; i++)
            {
              int rv = mavlink_parse_char(MAVLINK_COMM_0, m_buf[i], &m_msg, &status);
              if (status.packet_rx_drop_count)
              {
                switch(status.parse_state)
                {
                  case MAVLINK_PARSE_STATE_IDLE:
                    spew("failed at state IDLE");
                    break;
                  case MAVLINK_PARSE_STATE_GOT_STX:
                    spew("failed at state GOT_STX");
                    break;
                  case MAVLINK_PARSE_STATE_GOT_LENGTH:
                    spew("failed at state GOT_LENGTH");
                    break;
                  case MAVLINK_PARSE_STATE_GOT_SYSID:
                    spew("failed at state GOT_SYSID");
                    break;
                  case MAVLINK_PARSE_STATE_GOT_COMPID:
                    spew("failed at state GOT_COMPID");
                    break;
                  case MAVLINK_PARSE_STATE_GOT_MSGID:
                    spew("failed at state GOT_MSGID");
                    break;
                  case MAVLINK_PARSE_STATE_GOT_PAYLOAD:
                    spew("failed at state GOT_PAYLOAD");
                    break;
                  case MAVLINK_PARSE_STATE_GOT_CRC1:
                    spew("failed at state GOT_CRC1");
                    break;
                  default:
                    spew("failed OTHER");
                }
              }
              if (rv)
              {
                switch ((int)m_msg.msgid)
                {
                  default:
                    trace("UNDEF: %u", m_msg.msgid);
                    break;
                  case MAVLINK_MSG_ID_HEARTBEAT:
                    trace("HEARTBEAT");
                    break;
                  case MAVLINK_MSG_ID_SYS_STATUS:
                    trace("SYS_STATUS");
                    break;
                  case MAVLINK_MSG_ID_SYSTEM_TIME:
                    trace("SYSTEM_TIME");
                    break;
                  case 22:
                    trace("PARAM_VALUE");
                    break;
                  case MAVLINK_MSG_ID_GPS_RAW_INT:
                    spew("GPS_RAW");
                    break;
                  case 27:
                    trace("IMU_RAW");
                    break;
                  case MAVLINK_MSG_ID_SCALED_PRESSURE:
                    spew("SCALED_PRESSURE");
                    break;
                  case MAVLINK_MSG_ID_ATTITUDE:
                    spew("ATTITUDE");
                    break;
                  case MAVLINK_MSG_ID_GLOBAL_POSITION_INT:
                    spew("GLOBAL_POSITION_INT");
                    break;
                  case 34:
                    trace("RC_CHANNELS_SCALED");
                    break;
                  case 35:
                    trace("RC_CHANNELS_RAW");
                    break;
                  case MAVLINK_MSG_ID_MISSION_ITEM:
                    trace("MISSION_ITEM");
                    break;
                  case MAVLINK_MSG_ID_MISSION_REQUEST:
                    trace("MISSION_REQUEST");
                    break;
                  case MAVLINK_MSG_ID_MISSION_CURRENT:
                    trace("MISSION_CURRENT");
                    break;
                  case MAVLINK_MSG_ID_MISSION_ACK:
                    spew("MISSION_ACK");
                    break;
                  case MAVLINK_MSG_ID_NAV_CONTROLLER_OUTPUT:
                    trace("NAV_CONTROLLER_OUTPUT");
                    break;
                  case MAVLINK_MSG_ID_VFR_HUD:
                    trace("VFR_HUD");
                    break;
                  case MAVLINK_MSG_ID_COMMAND_ACK:
                    spew("CMD_ACK");
                    break;
                  case 116:
                    spew("SCALED_IMU_2");
                    break;
                  case 136:
                    spew("TERRAIN_REPORT");
                    break;
                  case MAVLINK_MSG_ID_BATTERY_STATUS:
                    spew("BATTERY_STAT");
                    break;
                  case 150:
                    trace("SENSOR_OFFSETS");
                    break;
                  case 152:
                    trace("MEMINFO");
                    break;
                  case 162:
                    trace("FENCE_STATUS");
                    break;
                  case 163:
                    trace("AHRS");
                    break;
                  case 164:
                    trace("SIM_STATE");
                    break;
                  case MAVLINK_MSG_ID_HWSTATUS:
                    spew("HW_STATUS");
                    break;
                  case MAVLINK_MSG_ID_WIND:
                    spew("WIND");
                    break;
                  case 178:
                    spew("AHRS2");
                    break;
                  case MAVLINK_MSG_ID_STATUSTEXT:
                    trace("STATUSTEXT");
                    break;
                }

                PktHandler h = m_mlh[m_msg.msgid];

                if (!h)
                  continue;  // Ignore this packet (no handler for it)

                // Call handler
                (this->*h)(&m_msg);
                m_sysid = m_msg.sysid;

                m_last_pkt_time = now;
              }
            }
          }

          if (now - m_last_pkt_time >= m_args.comm_timeout)
          {
            if (!m_error_missing)
            {
              setEntityState(IMC::EntityState::ESTA_ERROR, Status::CODE_MISSING_DATA);
              m_error_missing = true;
              m_has_setup_rate = false;
              m_esta_ext = false;
            }
          }
          else
            m_error_missing = false;
        }

        void
        handleAttitudePacket(const mavlink_message_t* msg)
        {
          mavlink_attitude_t att;

          mavlink_msg_attitude_decode(msg, &att);
          m_estate.phi = att.roll;
          m_estate.theta = att.pitch;
          m_estate.psi = att.yaw;
          m_estate.p = att.rollspeed;
          m_estate.q = att.pitchspeed;
          m_estate.r = att.yawspeed;

          if (m_args.use_external_nav)
          {
            IMC::ExternalNavData extdata;
            extdata.state.set(m_estate);
            dispatch(extdata);
          }
          else
          {
            dispatch(m_estate);
          }
        }

        void
        handleImuRaw(const mavlink_message_t* msg)
        {
          mavlink_raw_imu_t raw;
          mavlink_msg_raw_imu_decode(msg, &raw);

          double tstamp = Clock::getSinceEpoch();

          IMC::Acceleration acce;
          acce.x = raw.xacc;
          acce.y = raw.yacc;
          acce.z = raw.zacc;
          acce.setTimeStamp(tstamp);
          dispatch(acce);

          IMC::AngularVelocity avel;
          avel.x = raw.xgyro;
          avel.y = raw.ygyro;
          avel.z = raw.zgyro;
          avel.setTimeStamp(tstamp);
          dispatch(avel);

          IMC::MagneticField magn;
          magn.x = raw.xmag;
          magn.y = raw.ymag;
          magn.z = raw.zmag;
          magn.setTimeStamp(tstamp);
          dispatch(magn);
        }

        void
        handlePositionPacket(const mavlink_message_t* msg)
        {
          mavlink_global_position_int_t gp;
          mavlink_msg_global_position_int_decode(msg, &gp);

          // We need to wait until we know the vehicle type to handle this
          if (m_vehicle_type == VEHICLE_UNKNOWN)
            return;

          m_lat = Angles::radians((double)gp.lat * 1e-07);
          m_lon = Angles::radians((double)gp.lon * 1e-07);
          m_hae_msl = (double) gp.alt * 1e-3;   //MSL

          if (m_args.convert_msl && m_fix.type == IMC::GpsFix::GFT_STANDALONE)
          {
            if ((m_ground && !m_offset_st) || m_reboot)
            {
              Coordinates::WMM wmm(m_ctx.dir_cfg);
              m_hae_offset = wmm.height(m_lat, m_lon);
              m_reboot = false;
              m_offset_st = true;
            }
          }
          else
          {
            m_hae_offset = 0;
          }

          m_estate.lat = m_lat;
          m_estate.lon = m_lon;
          m_estate.height = getHeight();

          m_estate.x = 0;
          m_estate.y = 0;
          m_estate.z = 0;

          m_estate.vx = 1e-02 * gp.vx;
          m_estate.vy = 1e-02 * gp.vy;
          m_estate.vz = -1e-02 * gp.vz;

          // Note: the following will yield body-fixed *ground* velocity
          // Maybe this can be fixed w/IAS readings (anyway not too important)
          BodyFixedFrame::toBodyFrame(m_estate.phi, m_estate.theta, m_estate.psi,
                                      m_estate.vx, m_estate.vy, m_estate.vz,
                                      &m_estate.u, &m_estate.v, &m_estate.w);

          m_estate.alt = (double) gp.relative_alt * 1e-3;   //AGL (relative to home altitude)
          m_estate.depth = -1;

          // Save WGS84 height on the ground
          m_href = m_estate.height;
        }

        float
        getHeight(void)
        {
          return m_hae_msl + m_hae_offset;
        }

        void
        handleHWStatusPacket(const mavlink_message_t* msg)
        {
          if (m_args.pwrm)
          {
            (void) msg;
            return;
          }

          mavlink_hwstatus_t hw_status;

          mavlink_msg_hwstatus_decode(msg, &hw_status);

          m_volt.value = 0.001 * hw_status.Vcc;

          dispatch(m_volt);
        }

        void
        handleSystemStatusPacket(const mavlink_message_t* msg)
        {
          if (!m_args.pwrm)
          {
            (void) msg;
            return;
          }
          mavlink_sys_status_t sys_status;

          mavlink_msg_sys_status_decode(msg, &sys_status);

          m_volt.value = 0.001 * (float)sys_status.voltage_battery;
          m_curr.value = 0.01 * (float)sys_status.current_battery;
          m_fuel.value = (float)sys_status.battery_remaining;

          dispatch(m_volt);
          dispatch(m_curr);
          dispatch(m_fuel);
        }

        void
        handleScaledPressurePacket(const mavlink_message_t* msg)
        {
          mavlink_scaled_pressure_t sc_press;

          mavlink_msg_scaled_pressure_decode(msg, &sc_press);

          m_pressure.value = sc_press.press_abs;
          m_temp.value = 0.01 * sc_press.temperature;

          if(m_temp.value >= (m_args.esc_temp - 5))
          {
            if(m_temp.value >= m_args.esc_temp)
              err("Autopilot temperature reached %fºC! ESC will shutdown!!!", m_temp.value);
            else
              war("Autopilot temperature at %fºC! ESC shuts down around %fºC.", m_temp.value, m_args.esc_temp);
          }

          dispatch(m_pressure);
          dispatch(m_temp);
        }

        void
        handleRawGPSPacket(const mavlink_message_t* msg)
        {
          mavlink_gps_raw_int_t gps_raw;

          mavlink_msg_gps_raw_int_decode(msg, &gps_raw);

          m_fix.cog = Angles::radians((double)gps_raw.cog * 0.01);
          m_fix.sog = (float)gps_raw.vel * 0.01;
          m_fix.hdop = (float)gps_raw.eph * 0.01;
          m_fix.vdop = (float)gps_raw.epv * 0.01;
          m_fix.lat = Angles::radians((double)gps_raw.lat * 1e-07);
          m_fix.lon = Angles::radians((double)gps_raw.lon * 1e-07);
          m_fix.height = (double)gps_raw.alt * 0.001;
          m_fix.satellites = gps_raw.satellites_visible;

          m_fix.validity = 0;
          if (gps_raw.fix_type > 1)
          {
            m_fix.validity |= IMC::GpsFix::GFV_VALID_POS;
            m_fix.type = IMC::GpsFix::GFT_STANDALONE;
          }
          else
            m_fix.type = IMC::GpsFix::GFT_DEAD_RECKONING;

          if (gps_raw.fix_type == 3)
          {
            m_fix.validity |= IMC::GpsFix::GFV_VALID_VDOP;
            m_fix.vdop = 5;
          }
        }

        void
        handleWindPacket(const mavlink_message_t* msg)
        {
          mavlink_wind_t wind;

          mavlink_msg_wind_decode(msg, &wind);

          double wind_dir_rad = wind.direction * Math::c_pi / 180;

          m_stream.x = -std::cos(wind_dir_rad) * wind.speed;
          m_stream.y = -std::sin(wind_dir_rad) * wind.speed;
          m_stream.z = wind.speed_z;

          dispatch(m_stream);
        }

        void
        handleCmdAckPacket(const mavlink_message_t* msg)
        {
          mavlink_command_ack_t cmd_ack;

          mavlink_msg_command_ack_decode(msg, &cmd_ack);
          debug("Command %d was received, result is %d", cmd_ack.command, cmd_ack.result);
          m_changing_wp = false;
          m_last_wp = 0;
        }

        void
        handleMissionAckPacket(const mavlink_message_t* msg)
        {
          mavlink_mission_ack_t miss_ack;

          mavlink_msg_mission_ack_decode(msg, &miss_ack);
          debug("Mission was received, result is %d", miss_ack.type);
          m_changing_wp = false;
          m_last_wp = 0;
        }

        void
        handleStatusTextPacket(const mavlink_message_t* msg)
        {
          mavlink_statustext_t stat_tex;
          IMC::ApmStatus apm_status;

          mavlink_msg_statustext_decode(msg, &stat_tex);
          apm_status.severity = stat_tex.severity;
          apm_status.text = stat_tex.text;

          inf("APM Status: [%d] %s", apm_status.severity, apm_status.text.c_str());
          dispatch(apm_status);
        }

        void
        handleHeartbeatPacket(const mavlink_message_t* msg)
        {
          mavlink_heartbeat_t hbt;
          mavlink_msg_heartbeat_decode(msg, &hbt);

          // since GCS heartbeat are actually also sent, ignore if type is a GCS (6)
          if (static_cast<MAV_TYPE>(hbt.type) == MAV_TYPE_GCS)
            return;

          if (!m_has_setup_rate)
          {
            m_has_setup_rate = true;
            setupRate(m_args.trate);
            debug("Rates setup second time.");
          }

          if (hbt.system_status == MAV_STATE_CRITICAL)
            war("APM failsafe active");

          IMC::AutopilotMode mode;

          // Update vehicle type if applicable
          if (m_vehicle_type == VEHICLE_UNKNOWN)
          {
            MAV_TYPE mav_type = static_cast<MAV_TYPE>(hbt.type);
            switch (mav_type)
            {
            default:
              err(DTR("Controlling an unknown vehicle type."));
              return;
            case MAV_TYPE_FIXED_WING:
              m_vehicle_type = VEHICLE_FIXEDWING;
              inf(DTR("Controlling a fixed-wing vehicle."));
              break;
            case MAV_TYPE_QUADROTOR:
            case MAV_TYPE_HEXAROTOR:
            case MAV_TYPE_OCTOROTOR:
            case MAV_TYPE_TRICOPTER:
              m_vehicle_type = VEHICLE_COPTER;
              inf(DTR("Controlling a multirotor."));
              break;
            }
          }

          if (m_mode != (int)hbt.custom_mode)
            debug("Switched mode from %d to %d", m_mode, hbt.custom_mode);

          m_mode = hbt.custom_mode;
          if (m_vehicle_type == VEHICLE_COPTER)
          {
            switch(m_mode)
            {
              default:
                mode.autonomy = IMC::AutopilotMode::AL_MANUAL;
                mode.mode = "MANUAL";
                m_external = true;
                break;
              case CP_MODE_STABILIZE:
                mode.autonomy = IMC::AutopilotMode::AL_MANUAL;
                mode.mode = "STABILIZE";
                m_external = true;
                break;
              case CP_MODE_AUTO:
                mode.autonomy = IMC::AutopilotMode::AL_AUTO;
                mode.mode = "AUTO";
                trace("AUTO");
                m_external = false;
                break;
              case CP_MODE_LOITER:
                mode.autonomy = IMC::AutopilotMode::AL_AUTO;
                mode.mode = "LOITER";
                trace("LOITER");
                m_external = false;
                break;
              case CP_MODE_DUNE:
                mode.autonomy = IMC::AutopilotMode::AL_AUTO;
                mode.mode = "DUNE";
                trace("DUNE");
                m_external = false;
                break;
              case CP_MODE_GUIDED:
                mode.autonomy = IMC::AutopilotMode::AL_AUTO;
                mode.mode = "GUIDED";
                trace("GUIDED");
                m_external = false;
                break;
              case CP_MODE_LAND:
                mode.autonomy = IMC::AutopilotMode::AL_AUTO;
                mode.mode = "LAND";
                trace("LAND");
                m_external = false;
                break;
            }
          }
          else
          {
            switch(m_mode)
            {
              default:
                m_external = true;
                mode.autonomy = IMC::AutopilotMode::AL_MANUAL;
                mode.mode = "MANUAL";
                m_critical = false;
                if (m_mode != PL_MODE_MANUAL)
                {
                  mode.autonomy = IMC::AutopilotMode::AL_ASSISTED;

                  if (m_mode == PL_MODE_STABILIZE)
                    mode.mode = "STABILIZE";
                  if (m_mode == PL_MODE_CIRCLE)
                    mode.mode = "CIRCLE";
                  if (m_mode == PL_MODE_AUTOTUNE)
                    mode.mode = "AUTOTUNE";
                }
                {
                  IMC::ControlLoops cl;
                  cl.enable = IMC::ControlLoops::CL_DISABLE;
                  cl.mask = IMC::CL_ALL;
                  receive(&cl);
                }
                break;
              case PL_MODE_AUTO:
                mode.autonomy = IMC::AutopilotMode::AL_AUTO;
                mode.mode = "AUTO";
                trace("AUTO");
                if (m_external)
                {
                  m_external = false;
                  if (m_dpath.end_lat)
                  {
                    receive(&m_controllps);
                    receive(&m_dpath);
                  }
                }
                if (m_service && m_args.loiter_idle)
                  loiterHere();
                break;
              case PL_MODE_LOITER:
                mode.autonomy = IMC::AutopilotMode::AL_AUTO;
                mode.mode = "LOITER";
                trace("LOITER");
                m_external = false;
                m_critical = false;
                break;
              case PL_MODE_FBWB:
                mode.autonomy = IMC::AutopilotMode::AL_AUTO;
                mode.mode = "FBWB";
                trace("FBWB");
                m_external = false;
                m_critical = false;
                break;
              case PL_MODE_GUIDED:
                mode.autonomy = IMC::AutopilotMode::AL_AUTO;
                mode.mode = "GUIDED";
                trace("GUIDED");
                m_external = false;
                m_critical = false;
                break;
              case PL_MODE_RTL:
                mode.autonomy = IMC::AutopilotMode::AL_AUTO;
                mode.mode = "RTL";
                trace("RTL");
                m_external = false;
            }
          }

          dispatch(mode);
        }

        void
        handleNavControllerPacket(const mavlink_message_t* msg)
        {
          mavlink_nav_controller_output_t nav_out;
          mavlink_msg_nav_controller_output_decode(msg, &nav_out);
          trace("WP Dist: %d", nav_out.wp_dist);
          IMC::DesiredRoll d_roll;
          IMC::DesiredPitch d_pitch;
          IMC::DesiredHeading d_head;
          IMC::DesiredZ d_z;

          // As wp_dist is an integer, we calculate distance manually.
          float copter_distance = 0;

          if (m_vehicle_type == VEHICLE_COPTER)
          {
            // As of AC 3.2, wp_dest is not updated in guided mode.
            // Calc distance between desired location and current location
            Matrix destination = Matrix(3, 1, 0.0);
            Matrix current_pos = Matrix(3, 1, 0.0);
            current_pos(0) = m_estate.x;
            current_pos(1) = m_estate.y;
            current_pos(2) = m_estate.z;

            float alt = (m_dpath.end_z_units & IMC::Z_NONE) ? m_args.alt : (float)m_dpath.end_z;

            WGS84::displacement(m_estate.lat, m_estate.lon, m_estate.height,
                                m_dpath.end_lat, m_dpath.end_lon, alt,
                                &destination(0), &destination(1), &destination(2));

            copter_distance = (destination - current_pos).norm_2();

            // Store mavlink distance.
            nav_out.wp_dist = (uint16_t) copter_distance;
            trace("Copter waypoint dist now: %0.2f", copter_distance);
          }

          d_roll.value = Angles::radians(nav_out.nav_roll);
          d_pitch.value = Angles::radians(nav_out.nav_pitch);
          d_head.value = Angles::radians(nav_out.nav_bearing);
          d_z.value = getHeight() + nav_out.alt_error;
          d_z.z_units = IMC::Z_HEIGHT;

          dispatch(d_roll);
          dispatch(d_pitch);

          if (m_args.ardu_tracker)
          {
            dispatch(d_head);
            dispatch(d_z);
          }

          if (!m_args.ardu_tracker)
            return;

          //! Check of guided mode
          bool is_valid_mode = false;

          if (m_vehicle_type == VEHICLE_COPTER)
            is_valid_mode = (m_mode == CP_MODE_GUIDED || (m_mode == CP_MODE_AUTO                     )) ? true : false;
          else
            is_valid_mode = (m_mode == 15             || (m_mode == 10           && m_current_wp == 3)) ? true : false;

          // Check Loiter tolerance
          if (m_vehicle_type == VEHICLE_COPTER)
          {
            if ((copter_distance <= m_args.ltolerance)
               && is_valid_mode)
            {
              m_pcs.flags |= PathControlState::FL_LOITERING;
            }
          }
          else
          {
            if ((nav_out.wp_dist <= m_desired_radius + m_args.ltolerance)
               && (nav_out.wp_dist >= m_desired_radius - m_args.ltolerance)
               && is_valid_mode)
            {
              m_pcs.flags |= PathControlState::FL_LOITERING;
            }
          }

          float since_last_wp = Clock::get() - m_last_wp;

          bool is_near = false;
          if (m_vehicle_type == VEHICLE_COPTER)
          {
            is_near = (!m_changing_wp
                && (copter_distance <= m_args.secs * m_gnd_speed
                    || copter_distance <= m_args.cp_wp_radius)
                && is_valid_mode
                && since_last_wp > 1.0);
          }
          else
          {
            is_near = (!m_changing_wp
                && (nav_out.wp_dist <= m_desired_radius + m_args.secs * m_gnd_speed)
                && (nav_out.wp_dist >= m_desired_radius - m_args.secs * m_gnd_speed)
                && is_valid_mode
                && since_last_wp > 1.0);
          }

          if (is_near)
          {
            m_pcs.flags |= PathControlState::FL_NEAR;
          }

          if (m_last_wp && since_last_wp > 1.5)
            receive(&m_dpath);

          if (m_gnd_speed)
            m_pcs.eta = nav_out.wp_dist / m_gnd_speed;

          dispatch(m_pcs);
        }

        void
        handleMissionItemPacket(const mavlink_message_t* msg)
        {
          mavlink_mission_item_t miss_item;
          mavlink_msg_mission_item_decode(msg, &miss_item);
          trace("Mission type: %d", miss_item.command);

          switch(miss_item.command)
          {
            default:
              m_critical = false;
              break;
            case MAV_CMD_NAV_TAKEOFF:
              m_critical = true;
              break;
            case MAV_CMD_NAV_LAND:
              m_critical = true;
              break;
          }
        }

        void
        handleHUDPacket(const mavlink_message_t* msg)
        {
          mavlink_vfr_hud_t vfr_hud;
          mavlink_msg_vfr_hud_decode(msg, &vfr_hud);

          IMC::IndicatedSpeed ias;
          IMC::TrueSpeed gs;
          IMC::Throttle thr;

          ias.value = (fp64_t)vfr_hud.airspeed;
          gs.value = (fp64_t)vfr_hud.groundspeed;
          m_gnd_speed = (int)vfr_hud.groundspeed;
          thr.value = (uint16_t)vfr_hud.throttle;

          dispatch(ias);
          dispatch(gs);
          dispatch(thr);
        }

        void
        handleSystemTimePacket(const mavlink_message_t* msg)
        {
          mavlink_system_time_t sys_time;
          mavlink_msg_system_time_decode(msg, &sys_time);

          time_t t = sys_time.time_unix_usec / 1000000;
          struct tm* utc;
          utc = gmtime(&t);

          m_fix.utc_time = utc->tm_hour * 3600 + utc->tm_min * 60 + utc->tm_sec + (sys_time.time_unix_usec % 1000000) * 1e-6;
          m_fix.utc_year = utc->tm_year + 1900;
          m_fix.utc_month = utc->tm_mon +1;
          m_fix.utc_day = utc->tm_mday;

          if (m_fix.utc_year>2014)
            m_fix.validity |= (IMC::GpsFix::GFV_VALID_TIME | IMC::GpsFix::GFV_VALID_DATE);

          if (!m_args.hitl)
            dispatch(m_fix);
        }
      };
    }
  }
}

DUNE_TASK<|MERGE_RESOLUTION|>--- conflicted
+++ resolved
@@ -208,8 +208,6 @@
         bool m_reboot;
         //! Flag indicating MSL-WGS84 offset has already been calculated.
         bool m_offset_st;
-        //! WGS84 height on ground
-        float m_href;
         //! External control
         bool m_external;
         //! Current waypoint
@@ -241,15 +239,12 @@
         std::queue<mavlink_message_t> m_mission_items;
         //! Desired gimbal angles
         float m_gb_pan, m_gb_tilt, m_gb_retract;
-<<<<<<< HEAD
         //! Flag to signal if a land maneuver occured
         bool m_land;
-=======
         //! Rx-A PCC state
         bool m_rca;
         //! Rx-B PCC state
         bool m_rcb;
->>>>>>> 36e4cee6
 
         Task(const std::string& name, Tasks::Context& ctx):
           Tasks::Task(name, ctx),
@@ -280,12 +275,9 @@
           m_vehicle_type(VEHICLE_UNKNOWN),
           m_service(false),
           m_last_wp(0),
-<<<<<<< HEAD
-          m_land(false)
-=======
+          m_land(false),
           m_rca(true),
           m_rcb(false)
->>>>>>> 36e4cee6
         {
           param("Communications Timeout", m_args.comm_timeout)
           .minimumValue("1")
@@ -456,7 +448,6 @@
           m_mlh[MAVLINK_MSG_ID_WIND] = &Task::handleWindPacket;
           m_mlh[MAVLINK_MSG_ID_COMMAND_ACK] = &Task::handleCmdAckPacket;
           m_mlh[MAVLINK_MSG_ID_MISSION_ACK] = &Task::handleMissionAckPacket;
-          //m_mlh[MAVLINK_MSG_ID_MISSION_CURRENT] = &Task::handleMissionCurrentPacket;
           m_mlh[MAVLINK_MSG_ID_STATUSTEXT] = &Task::handleStatusTextPacket;
           m_mlh[MAVLINK_MSG_ID_HEARTBEAT] = &Task::handleHeartbeatPacket;
           m_mlh[MAVLINK_MSG_ID_NAV_CONTROLLER_OUTPUT] = &Task::handleNavControllerPacket;
@@ -464,7 +455,6 @@
           m_mlh[MAVLINK_MSG_ID_SYS_STATUS] = &Task::handleSystemStatusPacket;
           m_mlh[MAVLINK_MSG_ID_VFR_HUD] = &Task::handleHUDPacket;
           m_mlh[MAVLINK_MSG_ID_SYSTEM_TIME] = &Task::handleSystemTimePacket;
-          //m_mlh[MAVLINK_MSG_ID_MISSION_REQUEST] = &Task::handleMissionRequestPacket;
           m_mlh[MAVLINK_MSG_ID_RAW_IMU] = &Task::handleImuRaw;
 
           // Setup processing of IMC messages
@@ -642,7 +632,7 @@
                                                m_sysid,
                                                0,
                                                MAV_DATA_STREAM_RAW_SENSORS,
-                                               rate/2,
+                                               rate,
                                                1);
 
           n = mavlink_msg_to_send_buffer(buf, &msg);
@@ -2026,6 +2016,28 @@
           debug("Mission was received, result is %d", miss_ack.type);
           m_changing_wp = false;
           m_last_wp = 0;
+        }
+
+        void
+        handleMissionCurrentPacket(const mavlink_message_t* msg)
+        {
+          mavlink_mission_current_t miss_curr;
+
+          mavlink_msg_mission_current_decode(msg, &miss_curr);
+          m_current_wp = miss_curr.seq;
+          trace("Current mission item: %d", miss_curr.seq);
+
+          uint8_t buf[512];
+
+          mavlink_message_t msg_out;
+
+          mavlink_msg_mission_request_pack(255, 0, &msg_out,
+                                           m_sysid, //! target_system System ID
+                                           0, //! target_component Component ID
+                                           m_current_wp); //! Mission item to request
+
+          uint16_t n = mavlink_msg_to_send_buffer(buf, &msg_out);
+          sendData(buf, n);
         }
 
         void
@@ -2390,6 +2402,17 @@
           if (!m_args.hitl)
             dispatch(m_fix);
         }
+
+        void
+        handleMissionRequestPacket(const mavlink_message_t* msg)
+        {
+          mavlink_mission_request_t mission_request;
+          mavlink_msg_mission_request_decode(msg, &mission_request);
+
+          debug("Requesting item #%d", mission_request.seq);
+
+          sendMissionItem(true);
+        }
       };
     }
   }
