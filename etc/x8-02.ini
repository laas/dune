--- conflicted
+++ resolved
@@ -22,13 +22,9 @@
 # language governing permissions and limitations at                        #
 # http://ec.europa.eu/idabc/eupl.html.                                     #
 ############################################################################
-<<<<<<< HEAD
-# Author: Joao Fortuna, Ricardo Bencatel                                   #
-=======
 # Author: Joao Fortuna                                                     #
 #         Ricardo Bencatel                                                 #
 #         Filipe Ferreira                                                  #
->>>>>>> bbfaefc5
 ############################################################################
 # X8-Flying Wing configuration file                                        #
 ############################################################################
@@ -58,12 +54,12 @@
 RC 3 MAX                                   = 22.0
 
 [Control.Path.Height]
-Enabled                                    = Never
+Enabled                                    = Always
 Height bandwidth                           = 40
 Vertical Rate maximum gain                 = 0.20
 
 [Control.Path.Aerosonde]
-Enabled                                    = Never
+Enabled                                    = Always
 Look Ahead Gain                            = 1.2
 Turn Rate Gain                             = 0.0005
 Maximum Bank                               = 30
@@ -121,7 +117,6 @@
 #                                             127.0.0.1:6023,
                                              192.168.1.18:6023,
                                              127.0.0.1:6024
-Static Destinations                        = 192.168.1.18:6032
 Transports                                 = EstimatedState,
                                              EstimatedStreamVelocity
 
