############################################################################
# Copyright 2007-2016 Universidade do Porto - Faculdade de Engenharia      #
# Laboratório de Sistemas e Tecnologia Subaquática (LSTS)                  #
############################################################################
# This file is part of DUNE: Unified Navigation Environment.               #
#                                                                          #
# Commercial Licence Usage                                                 #
# Licencees holding valid commercial DUNE licences may use this file in    #
# accordance with the commercial licence agreement provided with the       #
# Software or, alternatively, in accordance with the terms contained in a  #
# written agreement between you and Universidade do Porto. For licensing   #
# terms, conditions, and further information contact lsts@fe.up.pt.        #
#                                                                          #
# European Union Public Licence - EUPL v.1.1 Usage                         #
# Alternatively, this file may be used under the terms of the EUPL,        #
# Version 1.1 only (the "Licence"), appearing in the file LICENCE.md       #
# included in the packaging of this file. You may not use this work        #
# except in compliance with the Licence. Unless required by applicable     #
# law or agreed to in writing, software distributed under the Licence is   #
# distributed on an "AS IS" basis, WITHOUT WARRANTIES OR CONDITIONS OF     #
# ANY KIND, either express or implied. See the Licence for the specific    #
# language governing permissions and limitations at                        #
# http://ec.europa.eu/idabc/eupl.html.                                     #
############################################################################
# Author: Ricardo Martins                                                  #
############################################################################
# LAUV Noptilus 1 configuration file                                       #
############################################################################

[Require auv/basic.ini]
[Require hardware/lctr-a6xx/basic.ini]
[Require hardware/lctr-a6xx/evologics.ini]
[Require hardware/lctr-a6xx/gps-lc2m.ini]
[Require hardware/lctr-a6xx/gsm-lc2m.ini]
[Require hardware/lctr-a6xx/hg1700.ini]
[Require hardware/lctr-a6xx/imagenex837b.ini]
[Require hardware/lctr-a6xx/imagenex852.ini]
[Require hardware/lctr-a6xx/imagenex872.ini]
[Require hardware/lctr-a6xx/iridiumsbd-lc2m.ini]
[Require hardware/lctr-a6xx/limu.ini]
[Require hardware/lctr-a6xx/minisvs.ini]
[Require hardware/lctr-a6xx/navquestdvl.ini]
[Require hardware/lctr-a6xx/psimar.ini]
[Require hardware/lctr-a6xx/scrtv4.ini]

############################################################################
# Vehicle specific overrides                                               #
############################################################################
[General]
Vehicle                                 = lauv-noptilus-1
Absolute Maximum Depth                  = 50
Battery Packs                           = 4
Battery Capacity                        = 700
Power Model -- Conversion - Watt        = 0, 14, 23.5, 54, 70
Power Model -- Conversion - RPM         = 0, 500, 850, 1250, 1400
Speed Conversion -- Actuation           = 0, 36, 50
Speed Conversion -- RPM                 = 0, 900, 1250
Speed Conversion -- MPS                 = 0, 1, 1.4
Maximum Absolute Speed                  = 1.6
Hardware List                           = LSTS PCTLv2,
                                          IEI PM-LX2-800W,
                                          Ubiquiti PicoStation M2HP,
                                          Asus GX1005B,
                                          GSM/UMTS/HDSPA,
                                          Evologics S2CR 18/34,
                                          U-blox EVK-6H,
                                          Keller-33x,
                                          LSTS LIMUv1,
                                          LSTS BROOM + Motor,
                                          LSTS SCRTv4 + BMS-705MG,
                                          LinkQuest NavQuest 600 Micro,
                                          Honeywell HG1700,
                                          Imagenex 852,
                                          Valeport MiniSVS,
                                          Imagenex 872,
                                          Imagenex 837

[Control.AUV.Attitude]
Roll PID Gains                          = 1.0, 0.0, 0.2
Depth PID Gains                         = 0.4, 0.04, 0.6
Depth Integral Limit                    = 5.0
Heading Rate PID Gains                  = 1.2, 0.0, 0.0

[Control.Path.VectorField]
Bottom Track -- Enabled                 = true

[Monitors.Entities]
Default Monitoring -- Hardware          = Clock,
                                          Collisions,
                                          DVL,
                                          Fuel,
                                          IMU,
                                          Leak Sensor - Antenna,
                                          Leak Sensor - Bottom,
                                          Motor Controller,
                                          Servo Controller,
                                          Sidescan

[Monitors.FuelLevel]
Capacity Decay Factor                   = 10.0

[Navigation.AUV.Ranger]
Enabled                                 = Always
Entity Label                            = Ranger
Ping Periodicity                        = 5
Debug Level                             = Spew

[Navigation.AUV.Navigation]
Distance Between DVL and CG             = 0.36
Distance Between LBL and GPS            = 1.09
Reject all LBL ranges                   = false

[Power.PCTLv2]
ADC Reference Voltage                   = 1.083
Power Channel 11 - Name                 = Private (Auxiliary CPU)
Power Channel 11 - State                = 1
Power Channel 13 - Name                 = N/C (+5V_6)
Power Channel 13 - State                = 0
Power Channel 16 - Name                 = Private (IMU)
Power Channel 16 - State                = 0

[Sensors.NavQuestDVL]
Device Position                         = 1.09, 0, 0.12

[Transports.Evologics]
<<<<<<< HEAD
IPv4 Address                            = 10.0.10.65
Enabled                                 = Always
=======
IPv4 Address                            = 10.0.10.85
>>>>>>> bb736162

[Transports.UAN]
Enabled                                 = Always
Entity Label                            = Acoustic Access Controller
Enable Reports                          = true
Reports Periodicity                     = 180

[Sensors.LIMU]
Hard-Iron Calibration                   = -0.0050, -0.0640, 0.0000

[Simulators.LBL]
Wait for Ping Request                   = true

[Sensors.Imagenex837B]
X-Axis Distance to GPS                  = 1.0

[Sensors.Imagenex872]
IPv4 Address                            = 192.168.0.51

[Transports.SUNSET]
Enabled                                 = Never
Entity Label                            = SUNSET
TCP - Address                           = 127.0.0.1
TCP - Port                              = 30501
Debug Level                             = Spew
Sensors                                 = SoundVelocity, Sound Speed Sensor, 0, Valeport, MiniSV,
                                          Distance, DVL, 0, LinkQuest, NavQuestDVL

[Transports.UDP/Necsave]
Enabled                                 = Always
Entity Label                            = UDP to Necsave
Announce Service                        = false
Transports                              = Abort,
                                          EstimatedState,
                                          PlanControlState,
                                          PlanControl,
                                          EntityParameters,
                                          FuelLevel,
                                          VehicleMedium,
                                          UamRxFrame,
                                          UamTxStatus
Rate Limiters                           = EstimatedState:2
Static Destinations                     = 10.0.10.63:6969<|MERGE_RESOLUTION|>--- conflicted
+++ resolved
@@ -123,12 +123,10 @@
 Device Position                         = 1.09, 0, 0.12
 
 [Transports.Evologics]
-<<<<<<< HEAD
 IPv4 Address                            = 10.0.10.65
+Source Level                            = 1
+Connection Retry Timeout                = 4000
 Enabled                                 = Always
-=======
-IPv4 Address                            = 10.0.10.85
->>>>>>> bb736162
 
 [Transports.UAN]
 Enabled                                 = Always
