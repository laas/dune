############################################################################
# Copyright 2007-2013 Universidade do Porto - Faculdade de Engenharia      #
# Laboratório de Sistemas e Tecnologia Subaquática (LSTS)                  #
############################################################################
# This file is part of DUNE: Unified Navigation Environment.               #
#                                                                          #
# Commercial Licence Usage                                                 #
# Licencees holding valid commercial DUNE licences may use this file in    #
# accordance with the commercial licence agreement provided with the       #
# Software or, alternatively, in accordance with the terms contained in a  #
# written agreement between you and Universidade do Porto. For licensing   #
# terms, conditions, and further information contact lsts@fe.up.pt.        #
#                                                                          #
# European Union Public Licence - EUPL v.1.1 Usage                         #
# Alternatively, this file may be used under the terms of the EUPL,        #
# Version 1.1 only (the "Licence"), appearing in the file LICENCE.md       #
# included in the packaging of this file. You may not use this work        #
# except in compliance with the Licence. Unless required by applicable     #
# law or agreed to in writing, software distributed under the Licence is   #
# distributed on an "AS IS" basis, WITHOUT WARRANTIES OR CONDITIONS OF     #
# ANY KIND, either express or implied. See the Licence for the specific    #
# language governing permissions and limitations at                        #
# https://www.lsts.pt/dune/licence.                                        #
############################################################################

[Control.AUV.Speed]
Enabled                                 = Always
Entity Label                            = Speed Control
RPMs PID Gains                          = 0.13e-3, 0.21e-3, 29.0e-6
RPMs Feedforward Gain                   = 0.26e-3
Negative Thrust Limit                   = 0.0
Positive Thrust Limit                   = 1.0
MPS PID Gains                           = 0.0, 25.0, 0.0
MPS Integral Limit                      = 400.0
MPS Feedforward Gain                    = 1000.0
Minimum RPM Limit                       = 200
Maximum RPM Acceleration                = 80
Ramp Actuation Limit                    = 0.0
Hardware RPMs Control                   = true
RPMs at Maximum Thrust                  = 2500
Log PID Parcels                         = false

[Control.AUV.Attitude]
Enabled                                 = Always
Entity Label                            = Attitude
Heading Rate Bypass                     = false
Enable roll controller                  = true
Roll PID Gains                          = 2.1, 0.0, 0.4
Roll Integral Limit                     = -1.0
Depth PID Gains                         = 0.6, 0.0, 0.7
Depth Integral Limit                    = -1.0
Maximum Pitch Reference                 = 10.0
Pitch PID Gains                         = 1.5, 0.0, 1.1
Maximum Pitch Actuation                 = 15.0
Pitch Integral Limit                    = -1.0
Heading PID Gains                       = 1.5, 0.1, 0.0
Heading Integral Limit                  = -1.0
Maximum Heading Rate                    = 30.0
Heading Rate PID Gains                  = 1.6, 0.0, 0.8
Heading Rate Integral Limit             = -1.0
Maximum Fin Rotation                    = 45.0
Force Pitch At Surface                  = false
Pitch Angle At Surface                  = 15.0
Log PID Parcels                         = false
Error Attitude Compensation             = false
Minimum DVL Depth                       = 2.5
Minimum DVL Altitude                    = 0.5
Maximum Depth                           = 50.0

[Control.AUV.LMI]
Enabled                                 = Never
Entity Label                            = Attitude
Debug Level                             = Spew
Heading Rate Bypass                     = false
Maximum Fin Rotation                    = 45.0
Maximum Pitch Reference                 = 10.0
Maximum Pitch Actuation                 = 15.0
Maximum Heading Rate                    = 30.0
Enable roll controller                  = true
Force Pitch At Surface                  = true
Maximum Depth Error                     = 2.0
Gain Matrix                             = 0.0 0.0 0.0 0.0 0.0 0.0 0.0 0.0 0.0 0.0 0.0 0.0,
                                          0.0 0.0 0.0 0.0 0.0 0.0 0.0 0.0 0.0 0.0 0.0 0.0,
                                          0.0 0.0 0.0 0.0 0.0 0.0 0.0 0.0 0.0 0.0 0.0 0.0

[Control.AUV.Allocator]
Enabled                                 = Always
Entity Label                            = Allocator
Maximum Fin Rotation                    = 45.0
Fin effect K                            = 0.25
Fin effect M                            = 0.5
Fin effect N                            = 0.5
Pitch Up Brake                          = false
Brake Margin                            = 0.8

[Control.AUV.RemoteOperation]
Enabled                                 = Always
Entity Label                            = Remote Control
Execution Frequency                     = 10
Connection Timeout                      = 2.0
Pitch Reference                         = 15.0
Maximum Heading Rate                    = 40.0
Position of Horizontal Fins             = -45.0
EstimatedState Timeout                  = 2.0
Force Torque Control                    = false
Maximum Thruster Actuation              = 0.70

[Control.AUV.Diving]
Enabled                                 = Hardware
Execution Frequency                     = 5
Entity Label                            = Diving
Depth Tolerance                         = 0.5
Speed Tolerance                         = 200.0
Failure Time                            = 10.0
Time Step                               = 5.0
Speed Step                              = 0.1
Maximum Increase                        = 70

[Control.Path.VectorField]
Enabled                                 = Always
Entity Label                            = Path Control
Debug Level                             = None
Control Frequency                       = 10
Along-track -- Check Period             = 20
Along-track -- Minimum Speed            = 0.05
Along-track -- Minimum Yaw              = 2
Cross-track -- Monitor                  = true
Cross-track -- Nav. Unc. Factor         = 1
Cross-track -- Distance Limit           = 25
Cross-track -- Time Limit               = 20
Position Jump Threshold                 = 10.0
Position Jump Time Factor               = 0.5
ETA Minimum Speed                       = 0.1
Course Control                          = true
Corridor -- Width                       = 1.5
Corridor -- Entry Angle                 = 15.0
Extended Control -- Enabled             = false
Extended Control -- Controller Gain     = 1.0
Extended Control -- Turn Rate Gain      = 1.0
Bottom Track -- Enabled                 = false
Bottom Track -- Forward Samples         = 7
Bottom Track -- Safe Pitch              = 35.0
Bottom Track -- Minimum Altitude        = 0.8
Bottom Track -- Minimum Range           = 4.0
Bottom Track -- Depth Tolerance         = 2.5
Bottom Track -- Depth Limit             = 48.0
Bottom Track -- Slope Hysteresis        = 1.5
Bottom Track -- Check Trend             = false
Bottom Track -- Execution Frequency     = 5
<<<<<<< HEAD
Bottom Track -- Depth Avoidance         = true
Bottom Track -- Admissible Altitude     = 3.0
=======

[Control.Path.ILOS]
Enabled                                 = Never
Entity Label                            = Path Control
Debug Level                             = None
Control Frequency                       = 10
Along-track -- Check Period             = 20
Along-track -- Minimum Speed            = 0.05
Along-track -- Minimum Yaw              = 2
Cross-track -- Monitor                  = true
Cross-track -- Nav. Unc. Factor         = 1
Cross-track -- Distance Limit           = 25
Cross-track -- Time Limit               = 20
Position Jump Threshold                 = 10.0
Position Jump Time Factor               = 0.5
ETA Minimum Speed                       = 0.1
Course Control                          = false
Corridor -- Width                       = 1.5
Corridor -- Entry Angle                 = 15.0
Corridor -- Out Vector Field		= true
Corridor -- Out LOS			= false
ILOS Lookahead Distance             	= 4.0
ILOS Integrator Gain    		= 0.5
ILOS Integrator Initial Value     	= 0.0
Bottom Track -- Enabled                 = false
Bottom Track -- Forward Samples         = 7
Bottom Track -- Safe Pitch              = 35.0
Bottom Track -- Minimum Altitude        = 0.8
Bottom Track -- Minimum Range           = 4.0
Bottom Track -- Depth Tolerance         = 2.5
Bottom Track -- Depth Limit             = 48.0
Bottom Track -- Slope Hysteresis        = 1.5
Bottom Track -- Check Trend             = false
Bottom Track -- Execution Frequency     = 5
>>>>>>> 5bae87c6
<|MERGE_RESOLUTION|>--- conflicted
+++ resolved
@@ -147,10 +147,8 @@
 Bottom Track -- Slope Hysteresis        = 1.5
 Bottom Track -- Check Trend             = false
 Bottom Track -- Execution Frequency     = 5
-<<<<<<< HEAD
 Bottom Track -- Depth Avoidance         = true
 Bottom Track -- Admissible Altitude     = 3.0
-=======
 
 [Control.Path.ILOS]
 Enabled                                 = Never
@@ -184,5 +182,4 @@
 Bottom Track -- Depth Limit             = 48.0
 Bottom Track -- Slope Hysteresis        = 1.5
 Bottom Track -- Check Trend             = false
-Bottom Track -- Execution Frequency     = 5
->>>>>>> 5bae87c6
+Bottom Track -- Execution Frequency     = 5